[package]
name = "sidecar"
version = "0.1.20"
edition = "2021"
build = "build.rs"

# See more keys and their definitions at https://doc.rust-lang.org/cargo/reference/manifest.html

[features]
ee = []
<<<<<<< HEAD
image_compression = ["libcaesium", "image"]
=======
tee_requests = []
>>>>>>> 07b14b8a

[dependencies]
libcaesium = { version = "0.17.1", default-features = false, features = ["jpg", "png"], optional = true }
image = { version = "0.25.1", default-features = false, optional = true }
base64 = "0.21.5"
async-trait = "0.1.77"
ndarray = "0.15.6"
smallvec = { version = "1.11.0", features = ["serde"]}
tokio = { version = "1.32.0", features = ["full"] }
tokio-util = "0.7.12"
scc = { version = "1.8.3", features = ["serde"] }
tokenizers = { version = "0.13.3", default-features = false, features = ["progressbar", "cli", "onig", "esaxx_fast"] }
anyhow = "1.0.75"
thread-priority = "0.13.1"
serde_json = "1.0.107"
serde = { version = "1.0.188", features = ["derive"] }
once_cell = "1.18.0"
regex = ">= 1.9, < 1.9.5"
memchr = "2.5.0"
axum = { version = "0.6.20", features = ["http2", "headers", "macros"] }
tracing = "0.1.37"
tracing-subscriber = { version = "0.3.17", features = ["env-filter"] }
tracing-appender = "0.2.2"
directories = "5.0.1"
clap = "4.4.6"
color-eyre = "0.6.2"
ignore = "0.4.20"
erased-serde = "0.3.31"
tower = "0.4.13"
tower-http = { version = "0.4.1", features = ["auth", "cors", "catch-panic", "fs"] }
thiserror = "1.0.49"
gix = "0.54.1"
rand = "0.8.5"
flume = "0.11.0"
rayon = "1.8.0"
either = "1.9.0"
async-stream = "0.3.5"
futures = "0.3.28"
sqlx = { version = "0.7.2", features = ["sqlite", "migrate", "runtime-tokio-rustls", "chrono", "uuid"]}
blake3 = "1.5.0"
tree-sitter = "0.20.10"
tree-sitter-typescript = "0.20.1"
tree-sitter-javascript = "0.20.1"
tree-sitter-rust = "0.20.4"
git-version = "0.3.5"
relative-path = "1.9.0"
notify-debouncer-mini = "0.4.1"
pest = "2.7.4"
pest_derive = "2.7.4"
fuzzy-matcher = "0.3.7"
uuid = {version = "1.4.1", features = ["serde"] }
compact_str = "0.7.1"
async-openai = "0.27.1"
reqwest = "0.12.12"
chrono = { version = "0.4.31", features = ["serde"] }
tiktoken-rs = "0.5.4"
rake = "0.3.3"
tokio-stream = "0.1.14"
tree-sitter-python = "0.20.4"
floating-distance = "0.3.1"
str-distance = "0.1.0"
fancy-regex = "0.12.0"
petgraph = { version = "0.6.5", default-features = false, features = ["serde-1", "stable_graph"] }
bincode = "1.3.3"
tempfile = "3.3.0"
csv = "1.1"

llm_client = { path = "../llm_client" }
llm_prompts = { path = "../llm_prompts" }
logging = { path = "../logging" }
whoami = "1.4.1"
select = "0.6.0"
url = "2.5.0"
tree-sitter-md = "0.1.7"
phf = "0.11.2"
eventsource-stream = "0.2.3"
dashmap = "5.5.3"
lazy_static = "1.4.0"
sysinfo = "0.30.7"
tree-sitter-go = "0.20.0"
serde-xml-rs = "0.6.0"
async-recursion = "1.1.1"
tree_magic_mini = "3.0.2"
quick-xml = { version = "0.31.0", features = [ "serialize" ] }
derivative = "2.2.0"
console-subscriber = "0.2.0"
similar = "2.6.0"
globset = "0.4.15"
dirs = "5.0.1"
diffy = "0.4.0"
colored = "2.1.0"
reqwest-middleware = "0.4.0"

[target.'cfg(unix)'.dependencies]
nix = { version = "0.26.2", default-features = false, features = [ "resource" ] }
openssl = { version = "0.10", features = ["vendored"] }

[build-dependencies]
fs_extra = "1.3.0"
blake3 = "1.4.0"
phf_codegen = "0.11.2"
serde = {version = "1.0.188", features = ["derive"]}
serde_yaml = "0.9.25"<|MERGE_RESOLUTION|>--- conflicted
+++ resolved
@@ -8,11 +8,8 @@
 
 [features]
 ee = []
-<<<<<<< HEAD
 image_compression = ["libcaesium", "image"]
-=======
 tee_requests = []
->>>>>>> 07b14b8a
 
 [dependencies]
 libcaesium = { version = "0.17.1", default-features = false, features = ["jpg", "png"], optional = true }
