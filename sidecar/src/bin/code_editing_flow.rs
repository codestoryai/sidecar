--- conflicted
+++ resolved
@@ -154,16 +154,10 @@
         None,
         None,
         None,
-<<<<<<< HEAD
-        true, // full_symbol_edit
-        true, // codebase search
+        true,
+        true,
         Some(root_dir),
-=======
-        true,
-        false,
-        None,
         Some(llama_70b_properties),
->>>>>>> 3060fcb0
     );
 
     let mut initial_request_task = Box::pin(symbol_manager.initial_request(initial_request));
