--- conflicted
+++ resolved
@@ -528,41 +528,6 @@
         mut message_properties: SymbolEventMessageProperties,
     ) -> Result<(), SymbolError> {
         println!("session_service::tool_use_agentic::start");
-<<<<<<< HEAD
-        let mut session = if let Ok(session) = self.load_from_storage(storage_path.to_owned()).await
-        {
-            println!(
-                "session_service::load_from_storage_ok::session_id({})",
-                &session_id
-            );
-            session
-        } else {
-            self.create_new_session_with_tools(
-                &session_id,
-                project_labels.to_vec(),
-                repo_ref.clone(),
-                storage_path,
-                vec![
-                    ToolType::ListFiles,
-                    ToolType::SearchFileContentWithRegex,
-                    ToolType::OpenFile,
-                    if is_midwit_tool_agent {
-                        ToolType::CodeEditorTool
-                    } else {
-                        ToolType::CodeEditing
-                    },
-                    ToolType::LSPDiagnostics,
-                    // disable for testing
-                    ToolType::AskFollowupQuestions,
-                    ToolType::AttemptCompletion,
-                    ToolType::RepoMapGeneration,
-                    ToolType::TerminalCommand,
-                    // ToolType::DynamicMCPTool, // why not showing up??
-                ],
-                UserContext::default(),
-            )
-        };
-=======
         let mut session =
             if let Ok(session) = self.load_from_storage(storage_path.to_owned()).await {
                 println!(
@@ -599,7 +564,6 @@
                 ToolType::RepoMapGeneration,
                 ToolType::TerminalCommand,
             ]);
->>>>>>> e036fc46
 
         // os can be passed over here safely since we can assume the sidecar is running
         // close to the vscode server
