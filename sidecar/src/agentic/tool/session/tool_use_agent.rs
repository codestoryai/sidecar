//! Takes as input whatever is required to generate the next tool which should be used

use std::sync::Arc;

use futures::StreamExt;
use llm_client::{
    broker::LLMBroker,
    clients::{
        anthropic::AnthropicClient,
        open_router::OpenRouterClient,
        types::{
            LLMClientCompletionRequest, LLMClientCompletionResponse, LLMClientMessage,
            LLMClientUsageStatistics, LLMType,
        },
    },
    provider::OpenAIProvider,
};

use crate::{
    agentic::{
        symbol::{
            errors::SymbolError, events::message_event::SymbolEventMessageProperties,
            identifier::LLMProperties, ui_event::UIEventWithID,
        },
        tool::{
            code_edit::{code_editor::CodeEditorParameters, types::CodeEditingPartialRequest},
            devtools::screenshot::RequestScreenshotInputPartial,
            errors::ToolError,
            file::semantic_search::SemanticSearchParametersPartial,
            helpers::cancellation_future::run_with_cancellation,
            input::ToolInputPartial,
            lsp::{
                file_diagnostics::WorkspaceDiagnosticsPartial, find_files::FindFileInputPartial,
                list_files::ListFilesInputPartial, open_file::OpenFileRequestPartial,
                search_file::SearchFileContentInputPartial,
            },
            r#type::ToolType,
            repo_map::generator::RepoMapGeneratorRequestPartial,
            session::chat::SessionChatRole,
            terminal::terminal::TerminalInputPartial,
            test_runner::runner::TestRunnerRequestPartial,
        },
    },
    mcts::action_node::ActionNode,
};

use super::{
    ask_followup_question::AskFollowupQuestionsRequest,
    attempt_completion::AttemptCompletionClientRequest, chat::SessionChatMessage,
};

#[derive(Clone)]
pub struct ToolUseAgentInputOnlyTools {
    session_messages: Vec<SessionChatMessage>,
    tools: Vec<serde_json::Value>,
    problem_statement: String,
    is_midwit_mode: bool,
    symbol_event_message_properties: SymbolEventMessageProperties,
}

impl ToolUseAgentInputOnlyTools {
    pub fn new(
        session_messages: Vec<SessionChatMessage>,
        tools: Vec<serde_json::Value>,
        problem_statement: String,
        is_midwit_mode: bool,
        symbol_event_message_properties: SymbolEventMessageProperties,
    ) -> Self {
        Self {
            session_messages,
            tools,
            problem_statement,
            is_midwit_mode,
            symbol_event_message_properties,
        }
    }
}

#[derive(Clone, Debug, serde::Serialize, serde::Deserialize)]
pub struct ToolUseAgentReasoningParams {
    plan: String,
    instruction: String,
    notes: String,
}

impl ToolUseAgentReasoningParams {
    pub fn new(plan: String, instruction: String, notes: String) -> Self {
        Self {
            plan,
            instruction,
            notes,
        }
    }

    pub fn add_previous_notes(&mut self, notes: &str) {
        if self.notes.is_empty() {
            self.notes = notes.to_owned();
        } else {
            self.notes = format!(
                r#"{notes}
{}"#,
                self.notes
            );
        }
    }

    pub fn notes(&self) -> &str {
        &self.notes
    }

    pub fn instruction(&self) -> &str {
        &self.instruction
    }

    pub fn from_response(response: &str) -> Self {
        // grab everything in the <plan> and </plan> section
        let plan = response
            .lines()
            .into_iter()
            .skip_while(|line| !line.contains("<plan>"))
            .skip(1)
            .take_while(|line| !line.contains("</plan>"))
            .collect::<Vec<&str>>()
            .join("\n");
        // grab everything from <current_task> and </current_task> section
        let instruction = response
            .lines()
            .into_iter()
            .skip_while(|line| !line.contains("<current_task>"))
            .skip(1)
            .take_while(|line| !line.contains("</current_task>"))
            .collect::<Vec<&str>>()
            .join("\n");
        // grab everything from <notes> and </notes> section
        let notes = response
            .lines()
            .into_iter()
            .skip_while(|line| !line.contains("<notes>"))
            .skip(1)
            .take_while(|line| !line.contains("</notes>"))
            .collect::<Vec<&str>>()
            .join("\n");
        Self {
            plan,
            instruction,
            notes,
        }
    }
}

#[derive(Clone, Debug, serde::Serialize, serde::Deserialize)]
pub struct ToolUseAgentReasoningParamsPartial {
    user_instruction: String,
    action_nodes: Vec<ActionNode>,
    params: Option<ToolUseAgentReasoningParams>,
}

impl ToolUseAgentReasoningParamsPartial {
    // TODO(skcd): We do not really require this
    pub fn to_string(&self) -> String {
        "".to_owned()
    }

    pub fn from_params(
        params: Option<ToolUseAgentReasoningParams>,
        user_instruction: String,
    ) -> Self {
        Self {
            user_instruction,
            action_nodes: vec![],
            params,
        }
    }
}

#[derive(Clone, Debug)]
pub struct ToolUseAgentReasoningInput {
    user_instruction: String,
    action_nodes: Vec<ActionNode>,
    params: Option<ToolUseAgentReasoningParams>,
    symbol_event_message_properties: SymbolEventMessageProperties,
}

impl ToolUseAgentReasoningInput {
    pub fn new(
        user_instruction: String,
        action_nodes: Vec<ActionNode>,
        params: Option<ToolUseAgentReasoningParams>,
        symbol_event_message_properties: SymbolEventMessageProperties,
    ) -> Self {
        Self {
            user_instruction,
            action_nodes,
            params,
            symbol_event_message_properties,
        }
    }
}

#[derive(Clone)]
pub struct ToolUseAgentInput {
    // pass in the messages
    session_messages: Vec<SessionChatMessage>,
    tool_descriptions: Vec<String>,
    tool_format_reminder: Vec<String>,
    pending_spawned_process_output: Option<String>,
    symbol_event_message_properties: SymbolEventMessageProperties,
}

impl ToolUseAgentInput {
    pub fn new(
        session_messages: Vec<SessionChatMessage>,
        tool_descriptions: Vec<String>,
        tool_format_reminder: Vec<String>,
        pending_spawned_process_output: Option<String>,
        symbol_event_message_properties: SymbolEventMessageProperties,
    ) -> Self {
        Self {
            session_messages,
            tool_descriptions,
            tool_format_reminder,
            pending_spawned_process_output,
            symbol_event_message_properties,
        }
    }
}

#[derive(Debug)]
pub enum ToolUseAgentOutputWithTools {
    /// How to understand this data:
    /// Vec<(String, ToolInputPartial)> -> Vec<(tool_use_id, tool_input_params)>
    /// String -> thinking string
    Success((Vec<(String, ToolInputPartial)>, String)),
    /// Option<String> -> If we were able to get the thinking string for the tool use
    Failure(Option<String>),
    // If we have a reasoning output here to guide the agent
    Reasoning(String),
}

#[derive(Debug)]
pub struct ToolUseAgentOutput {
    r#type: ToolUseAgentOutputType,
    usage_statistics: LLMClientUsageStatistics,
}

impl ToolUseAgentOutput {
    fn new(r#type: ToolUseAgentOutputType, usage_statistics: LLMClientUsageStatistics) -> Self {
        Self {
            r#type,
            usage_statistics,
        }
    }

    pub fn usage_statistics(&self) -> LLMClientUsageStatistics {
        self.usage_statistics.clone()
    }

    pub fn output_type(self) -> ToolUseAgentOutputType {
        self.r#type
    }
}

#[derive(Debug)]
pub enum ToolUseAgentOutputType {
    Success((ToolInputPartial, String)),
    Failure(String),
}

/// The various properties which the tool use agent can use
/// We can configure if we are in-editor and additional metadata
/// which might be present
#[derive(Clone)]
pub struct ToolUseAgentProperties {
    _in_editor: bool,
    repo_name: Option<String>,
    aide_rules: Option<String>,
}

impl ToolUseAgentProperties {
    pub fn new(in_editor: bool, repo_name: Option<String>, aide_rules: Option<String>) -> Self {
        Self {
            _in_editor: in_editor,
            repo_name,
            aide_rules,
        }
    }
}

#[derive(Clone)]
pub struct ToolUseAgent {
    llm_client: Arc<LLMBroker>,
    working_directory: String,
    operating_system: String,
    shell: String,
    properties: ToolUseAgentProperties,
    temperature: f32,
}

impl ToolUseAgent {
    pub fn new(
        llm_client: Arc<LLMBroker>,
        working_directory: String,
        operating_system: String,
        shell: String,
        properties: ToolUseAgentProperties,
    ) -> Self {
        Self {
            llm_client,
            working_directory,
            operating_system,
            shell,
            properties,
            // we always default to 0.2 temp to start with
            temperature: 0.2,
        }
    }

    /// Update the temperature for the tool use agent
    pub fn set_temperature(mut self, temperature: f32) -> Self {
        self.temperature = temperature;
        self
    }

    /// o1 message for reasoning
    fn system_message_for_o1(&self, repo_name: &str) -> String {
        let working_directory = self.working_directory.to_owned();
        format!(
            r#"You have to assign tasks to a junior engineer and follow the user instructions.
You will keep a high level plan and give out tasks to the junior engineer.
After the junior engineer has completed a task, they will report back to you, use that to further inform and improve your plan.
Keep refining the plan and giving out tasks to the junior engineer until the user instructions are finished.

## Rules to follow:
- You can not create a new branch on the repository or change the commit of the repository.
- After making the changes in the codebase you should run the reproduction script again to make sure that the issue has been resolved.
- You cannot access any file outside the repository directory.
- You are not allowed to install any new packages as the developer environment has been already setup in the repository directory.
- Once you have solved the Github Issue, finish by not returning any instruction to the junior engineer.

## How to leverage the junior engineer

### Junior Engineer Visibility
You are not supposed to work on the user instrucionts issue yourself. Instead, you will provide instructions to a junior engineer who will do the actual work.
The junior engineer does not see the original user instructions. They only work on the task you give them.
You are not supposed to write any code or work in the repository, use the junior engineer to perform the task instead.

### Junior engineer Instruction Content
Be explicit in what files to edit or create, what changes to make, and commands the junior engineer should run.
Include sample code snippets or test code for clarity and to avoid ambiguity.
Provide context and justification for each task so the junior engineer understands why they are doing it.
Consider any edge cases or complexities in your instructions.
Do not reference any information from the user instructions in your instruction to the junior engineer.

## Plan generation

### Plan specifics
You maintain a high-level plan consisting of sequential instructions.
For each instruction, you will provide a clear task to the junior engineer.
You can refine the plan as the engineer reports back with progress or any discoveries.
**Always keep track in the `<plan>` section of the tasks that have already been completed. Mark any finished steps as done or indicate the outcome so there is no confusion about what remains to be done.**

## Workflow

- **Reproduce the Problem**: First reproduce the reported github issue a standalone python script to confirm the issue.
- **Identify the Problem**: Describe the github issue in your own words (since the junior engineer won't see it).
- **Break Down the Task**: Outline the tasks needed to address the problem.
- **Assign Tasks**: Provide instructions with enough detail that the junior engineer can carry them out without additional context.
- **Track Progress**: After the engineer executes a task, use the generated artifacts (opened files, code changes, terminal output) to update or refine your plan.
- **Iterate**: Continue until the user instructions is resolved.
- **Completion**: Confirm that the reproduction script solves the user instructions and complete the task.

## Notes and Reminders
- Keep any additional insights or references in <notes> sections so they're easy to refer back to later.
- The <notes> also help you keep track of the progress the junior engineer has done. This will help you plan out what has already been accomplished and insights you have learnt from the junior engineer.
- You can use the <notes> along with the steps the junior engineer has taken for your instruction to plan out the next instruction for the junior engineer.

## Output Format Requirements

When you produce an output in response to the junior engineer's progress, include the following sections in this order:

### Plan Section

<plan>
<instruction>
{{High-level step-by-step plan}}
</instruction>
</plan>
- This is the updated plan, reflecting the overall strategy and steps to address the user problem. 
- Include a brief acknowledgment of completed tasks from previous instructions so they are not repeated.

### Notes Section (if needed)

<notes>
{{Any helpful references, code snippets and insights for future steps}}
</notes>
This can contain extra details, insights and code for future use.

### Current Task Section (if needed)

<current_task>
<instruction>
{{The specific instruction the engineer should execute next}}
</instruction>
</current_task>

Direct, specific standalone task instructions for the junior engineer to execute immediately.

### Junior Engineer's Tools
They have access to:

- Bash commands (Terminal)
- A local editor to modify or create files
- Python installed on the terminal to run standalone scripts

### Repository Information

Repository Name: {repo_name}
Working Directory: {working_directory}

The junior engineer will communicate their progress after completing the instruction in the following format:

<current_instruction>
{{the instruction junior engineer is working on}}
</current_instruction>
And the steps they took to work on the instruction:
<steps>
<step>
<tool_input>
{{commands or code they ran}}
</tool_input>
<tool_output>
{{results, errors, or logs}}
</tool_output>
</step>
</steps>

This ensures you can refine your plan in <plan> and keep track of exactly which tasks have been completed and what insights have been discovered."#
        )
    }

    /// Generates the user message for o1
    fn user_message_for_o1(&self, input: ToolUseAgentReasoningInput) -> String {
        let problem_statement = input.user_instruction.to_owned();
        if let Some(params) = input.params.clone() {
            let steps = input
                .action_nodes
                .iter()
                .filter_map(|action_node| {
                    let action_input = action_node.action();
                    let observation = action_node.observation();
                    match (action_input, observation) {
                        (Some(input), Some(output)) => Some(format!(
                            r#"<step>
<tool_input>
{}
</tool_input>
<tool_output>
{}
</tool_output>
</step>"#,
                            input.to_string(),
                            output.message()
                        )),
                        _ => None,
                    }
                })
                .collect::<Vec<_>>()
                .join("\n");
            let previous_instruction = params.instruction.clone();
            let previous_plan = params.plan.clone();
            let previous_notes = params.notes.clone();
            format!(
                r#"<user_instruction>
{}
</user_instruction>

<plan>
{}
</plan>

<notes>
{}
</notes>

<current_instruction>
{}
</current_instruction>

<steps>
{}
</steps>"#,
                problem_statement, previous_plan, previous_notes, previous_instruction, steps
            )
        } else {
            format!(
                r#"<user_instruction>
{}
</user_instruction>"#,
                problem_statement
            )
        }
    }

    fn system_message_midwit_json_mode(&self, repo_name: &str, problem_statement: &str) -> String {
        let working_directory = self.working_directory.to_owned();
        format!(
            r#"You are an expert software engineer tasked with solving the <pr_description> the I am going to provide. You are an expert at {repo_name} and you will be given a list of tools which you can use one after the other to debug and fix the <pr_description>.
You are an expert in {repo_name} and know in detail everything about this repository and all the different code structures which are present in it source code for it.

<uploaded_files>
{working_directory}
</uploaded_files>
I've uploaded a code repository in the directory {working_directory} (not in /tmp/inputs). Consider the following PR description:

<pr_description>
{problem_statement}
</pr_description>

Can you help me implement the necessary changes to the repository {repo_name} so that the requirements specified in the <pr_description> are met?
I've also setup the developer environment in {working_directory} for {repo_name}. This means you DON'T have to install the libraries in any way!

Your task is to make the minimal changes to files in the {working_directory} directory to ensure the <pr_description> is satisfied.

Tool capabilities:
- You have access to tools that let you execute CLI commands on the local checkout, list files, view source code definitions, regex search, read and write files. These tools help you effectively accomplish a wide range of tasks, such as writing code, making edits or improvements to existing files, understanding the current state of a project, and much more.
- You can use search_files to perform regex searches across files in a specified directory, outputting context-rich results that include surrounding lines. This is particularly useful for understanding code patterns, finding specific implementations, or identifying areas that need refactoring.
- When using the search_files tool, craft your regex patterns carefully to balance specificity and flexibility. Based on the Github Issue you may use it to find code patterns, function definitions, or any text-based information across the project. The results include context, so analyze the surrounding code to better understand the matches. Leverage the search_files tool in combination with other tools for more comprehensive analysis.
- Once a file has been created using `create` on `str_replace_editor` tool, you should not keep creating the same file again and again. Focus on editing the file after it has been created.
- Choose the most appropriate tool based on the task and the tool descriptions provided. Assess if you need additional information to proceed, and which of the available tools would be most effective for gathering this information. For example using the list_files tool is more effective than running a command like \`ls\` in the terminal. It's critical that you think about each available tool and use the one that best fits the current step in the task.

====

SYSTEM INFORMATION

Operating System: linux
Default Shell: bash
Current Working Directory: {working_directory}
Current Repo Name: {repo_name}

====

FOLLOW these steps to resolve the issue:
1. As a first step, it might be a good idea to explore the repo to familiarize yourself with its structure.
2. Edit the sourcecode of the repo to resolve the issue
3. Think about edgecases and make sure your fix handles them as well

Your thinking should be thorough and so it's fine if it's very long.
This is super important and before using any tool you have to output your thinking in <thinking> section like this:'
<thinking>
{{your thoughts about using the tool}}
</thinking>
NEVER forget to include the <thinking></thinking> section before using a tool. We will not be able to invoke the tool properly if you forget it"#
        )
    }

    fn system_message_for_swe_bench_json_mode(&self, repo_name: &str) -> String {
        let working_directory = self.working_directory.to_owned();
        let operating_system = self.operating_system.to_owned();
        format!(
            r#"You are an expert software engineer tasked with solving Github issues which the user will provide. You are an expert at {repo_name} and you will be given a list of tools which you can use one after the other to debug and fix the issue.
I have already taken care of all changes to any test files described in {working_directory}. This means you DON'T have to modify the testing logic or any of the tests in any way!
Your task is to make the minimal changes to non-tests files in the {working_directory} directory to ensure the Github Issue is satisfied.
====

TOOL USE

You have access to a set of tools. You can use one tool per message (and only one), and you will receive the result of the tool use from the user. You should use the tools step-by-step to accomplish the user task.
You use the previous information which you get from using the tools to inform your next tool usage.
You should always output the <thinking></thinking> section before using a tool

# Tool Use Guidelines

1. In <thinking> tags, assess what information you already have and what information you need to proceed with the task. Your thinking should be thorough and so it's fine if it's very long.
2. Choose the most appropriate tool based on the task and the tool descriptions provided. Assess if you need additional information to proceed, and which of the available tools would be most effective for gathering this information. For example using the list_files tool is more effective than running a command like \`ls\` in the terminal. It's critical that you think about each available tool and use the one that best fits the current step in the task.
3. If multiple actions are needed, use one tool at a time per message to accomplish the task iteratively, with each tool use being informed by the result of the previous tool use. Do not assume the outcome of any tool use. Each step must be informed by the previous step's result.

It is crucial to proceed step-by-step, waiting for the tool output after each tool use before moving forward with the task.

By waiting for and carefully considering the tool output after each tool use, you can react accordingly and make informed decisions about how to proceed with the task. This iterative process helps ensure the overall success and accuracy of your work.

====

CAPABILITIES

- You have access to tools that let you execute CLI commands on the local checkout, list files, view source code definitions, regex search, read and write files. These tools help you effectively accomplish a wide range of tasks, such as writing code, making edits or improvements to existing files, understanding the current state of a project, and much more.
- The code_edit tool also allows you to implicilty create a new file and write content to it. You can use it to edit the code or create a new file and write content to it.
- You can use search_files to perform regex searches across files in a specified directory, outputting context-rich results that include surrounding lines. This is particularly useful for understanding code patterns, finding specific implementations, or identifying areas that need refactoring.

====

RULES

- Your current working directory is: {working_directory}
- When using the search_files tool, craft your regex patterns carefully to balance specificity and flexibility. Based on the Github Issue you may use it to find code patterns, function definitions, or any text-based information across the project. The results include context, so analyze the surrounding code to better understand the matches. Leverage the search_files tool in combination with other tools for more comprehensive analysis. For example, use it to find specific code patterns, then use read_file to examine the full context of interesting matches before using code_edit_input to make informed changes.
- When making changes to code, always consider the context in which the code is being used. Ensure that your changes are compatible with the existing codebase and that they follow the project's coding standards and best practices.
- Use the tools provided to accomplish the Github Issue efficiently and effectively. When you've completed solving the issue, you must use the attempt_completion tool to present the result to the user.
- Your goal is to solve the Github Issue be laser focussed on that.
- NEVER end attempt_completion result with a question or request to engage in further conversation! Formulate the end of your result in a way that is final and does not require further input from the user.
- ALWAYS start your tool use with the <thinking></thinking> section.
- ONLY USE A SINGLE tool at a time, never use multiple tools in the same response.

====

SYSTEM INFORMATION

Operating System: {operating_system}
Default Shell: bash
Current Working Directory: {working_directory}
Current Repo Name: {repo_name}

====

OBJECTIVE

You are an expert software engineer taked with solving Github issues which the user will provide, breaking it down into clear steps and working through them methodically.
Your first goal should be to reproduce the issue which you can then run using `python reproduce_error.py` using the execute_command to confirm the error, you can put prints to deeply understand the issue.
You are an expert in {repo_name} and know in detail everything about this repository and all the different code structures which are present in it source code for it.


You are NOT ALLOWED to create or edit any of the test-files. You can only run them to check for regressions.
You are NOT ALLOWED to install any new packages. The dev environment has already been setup for you before you run any command or the reproduce_error.py script.

1. As a first step, it might be a good idea to explore the repo to familiarize yourself with its structure.
2. Create a script to reproduce the error and execute it with `python reproduce_error.py` using the execute_command (which uses bash internally), to confirm the error
3. Edit the sourcecode of the repo to resolve the issue
4. Rerun your reproduce script and confirm that the error is fixed!
5. Think about edgecases and make sure your fix handles them as well.
6. You can ONLY USE 1 TOOL in each step and not multiple tools, using multiple tools is not allowed.
7. ONLY ATTEMPT COMPLETION if you have finished with your round of edits.
8. TEST files need to be run using the test_runner command, while the reproduce_error script can be run only using the execute_command tool.
9. Run test files at the very end so you can catch any regressions in your solution. Some test output might be wrong or conflict the Github Issue so carefully understand the test file and the outcome before commiting to making more changes based on the test output.
10. NEVER forget to include the <thinking></thinking> section before using a tool. We will not be able to invoke the tool properly if you forget it."#
        )
    }

    fn _system_message_for_swe_bench(
        &self,
        context: &ToolUseAgentInput,
        repo_name: &str,
    ) -> String {
        let tool_descriptions = context.tool_descriptions.join("\n");
        let working_directory = self.working_directory.to_owned();
        let operating_system = self.operating_system.to_owned();
        let default_shell = self.shell.to_owned();
        format!(
            r#"You are an expert software engineer tasked with solving Github issues which the user will provide. You are an expert at {repo_name} and you will be given a list of tools which you can use one after the other to debug and fix the issue.
I have already taken care of all changes to any test files described in {working_directory}. This means you DON'T have to modify the testing logic or any of the tests in any way!
Your task is to make the minimal changes to non-tests files in the {working_directory} directory to ensure the Github Issue is satisfied.
====

TOOL USE

You have access to a set of tools. You can use one tool per message (and only one), and you will receive the result of the tool use from the user. You should use the tools step-by-step to accomplish the user task.
You use the previous information which you get from using the tools to inform your next tool usage.
You should always output the <thinking></thinking> section before using a tool and we are showing you an example

# Tool Use Formatting

Tool use is formatted using XML-style tags. The tool name is enclosed in opening and closing tags, and each parameter is similarly enclosed within its own set of tags. Each tag is on a new line. Here's the structure:

<tool_name>
<parameter1_name>
value1
</parameter1_name>
<parameter2_name>
value2
</parameter2_name>
{{rest of the parameters}}
</tool_name>

As an example:
<thinking>
I want to read the content of bin/main.rs
</thinking>
<read_file>
<fs_file_path>
bin/main.rs
</fs_file_path>
<start_line>
1
</start_line>
<end_line>
250
</end_line>
</read_file>

Always adhere to this format for the tool use to ensure proper parsing and execution from the tool use.

# Tools - do not use tools which are not listed here

{tool_descriptions}

# Tool Use Guidelines

1. In <thinking> tags, assess what information you already have and what information you need to proceed with the task. Your thinking should be thorough and so it's fine if it's very long.
2. Choose the most appropriate tool based on the task and the tool descriptions provided. Assess if you need additional information to proceed, and which of the available tools would be most effective for gathering this information. For example using the list_files tool is more effective than running a command like \`ls\` in the terminal. It's critical that you think about each available tool and use the one that best fits the current step in the task.
3. If multiple actions are needed, use one tool at a time per message to accomplish the task iteratively, with each tool use being informed by the result of the previous tool use. Do not assume the outcome of any tool use. Each step must be informed by the previous step's result.
4. Formulate your tool use using the XML format specified for each tool.
5. After each tool use, the user will respond with the result of that tool use. This result will provide you with the necessary information to continue your task or make further decisions. This response may include:
  - Information about whether the tool succeeded or failed, along with any reasons for failure.
  - Any other relevant feedback or information related to the tool use.

It is crucial to proceed step-by-step, waiting for the user's message after each tool use before moving forward with the task.

By waiting for and carefully considering the user's response after each tool use, you can react accordingly and make informed decisions about how to proceed with the task. This iterative process helps ensure the overall success and accuracy of your work.

====

CAPABILITIES

- You have access to tools that let you execute CLI commands on the local checkout, list files, view source code definitions, regex search, read and write files. These tools help you effectively accomplish a wide range of tasks, such as writing code, making edits or improvements to existing files, understanding the current state of a project, and much more.
- The code_edit tool also allows you to implicilty create a new file and write content to it. You can use it to edit the code or create a new file and write content to it.
- You can use search_files to perform regex searches across files in a specified directory, outputting context-rich results that include surrounding lines. This is particularly useful for understanding code patterns, finding specific implementations, or identifying areas that need refactoring.
- To search for files, use execute_command to run a command like `find . -name '*.rs' | grep -i 'pattern'`

====

RULES

- Your current working directory is: {working_directory}
- When using the search_files tool, craft your regex patterns carefully to balance specificity and flexibility. Based on the Github Issue you may use it to find code patterns, TODO comments, function definitions, or any text-based information across the project. The results include context, so analyze the surrounding code to better understand the matches. Leverage the search_files tool in combination with other tools for more comprehensive analysis. For example, use it to find specific code patterns, then use read_file to examine the full context of interesting matches before using code_edit_input to make informed changes.
- When making changes to code, always consider the context in which the code is being used. Ensure that your changes are compatible with the existing codebase and that they follow the project's coding standards and best practices.
- Use the tools provided to accomplish the Github Issue efficiently and effectively. When you've completed solving the issue, you must use the attempt_completion tool to present the result to the user.
- Your goal is to solve the Github Issue be laser focussed on that.
- NEVER end attempt_completion result with a question or request to engage in further conversation! Formulate the end of your result in a way that is final and does not require further input from the user.
- ALWAYS start your tool use with the <thinking></thinking> section.
- ONLY USE A SINGLE tool at a time, never use multiple tools in the same response.
- VERY IMPORTANT: Each xml tag should be on a new line. This is important because we are parsing the input line by line.

====

SYSTEM INFORMATION

Operating System: {operating_system}
Default Shell: {default_shell}
Current Working Directory: {working_directory}
Current Repo Name: {repo_name}

====

OBJECTIVE

You are an expert software engineer taked with solving Github issues which the user will provide, breaking it down into clear steps and working through them methodically.
Your first goal should be to reproduce the issue which you can then run using `python reproduce_error.py` using the execute_command to confirm the error, you can put prints to deeply understand the issue.
You are an expert in {repo_name} and know in detail everything about this repository and all the different code structures which are present in it source code for it.


You are NOT ALLOWED to create or edit any of the test-files. You can only run them to check for regressions.
You are NOT ALLOWED to install any new packages. The dev environment has already been setup for you before you run any command or the reproduce_error.py script.

1. As a first step, it might be a good idea to explore the repo to familiarize yourself with its structure.
2. Create a script to reproduce the error and execute it with `python reproduce_error.py` using the execute_command (which uses bash internally), to confirm the error
3. Edit the sourcecode of the repo to resolve the issue
4. Rerun your reproduce script and confirm that the error is fixed!
5. Think about edgecases and make sure your fix handles them as well.
6. You can ONLY USE 1 TOOL in each step and not multiple tools, using multiple tools is not allowed.
7. ONLY ATTEMPT COMPLETION if you have finished with your round of edits.
9. TEST files need to be run using the test_runner command, while the reproduce_error script can be run only using the execute_command tool.
8. Run test files at the very end so you can catch any regressions in your solution. Some test output might be wrong or conflict the Github Issue so carefully understand the test file and the outcome before commiting to making more changes based on the test output.
10. All the XML sections for the tool use format should be in a new line, this is important because we parese the tool output line by line.
11. NEVER forget to include the <thinking></thinking> section before using a tool. We will not be able to invoke the tool properly if you forget it.
"#
        )
    }

    fn system_message(&self, context: &ToolUseAgentInput) -> String {
        let tool_descriptions = context.tool_descriptions.join("\n\n");
        let working_directory = self.working_directory.to_owned();
        let operating_system = self.operating_system.to_owned();
        let aide_rules = match self.properties.aide_rules.clone() {
            Some(aide_rules) => {
                format!(
                    "

====

Additional guildelines and rules the user has provided which must be followed:
{aide_rules}

===="
                )
            }
            None => "".to_owned(),
        };
        let default_shell = self.shell.to_owned();
        format!(
            r#"You are SOTA-agent, a highly skilled AI software engineer with extensive knowledge in all programming languages, frameworks, design patterns, and best practices. Your primary goal is to accomplish tasks related to software development, file manipulation, and system operations within the specified project directory.

====

SYSTEM INFORMATION

Operating System: {operating_system}
Default Shell: {default_shell}
Current Working Directory: {working_directory}

====
{aide_rules}

TOOL USE

You have access to a set of tools. You can use one tool per message (and only one), and you will receive the result of the tool use from the user. You should use the tools step-by-step to accomplish the user task.
You use the previous information which you get from using the tools to inform your next tool usage.

# Tool Use Formatting

Tool use is formatted using XML-style tags. The tool name is enclosed in opening and closing tags, and each parameter is similarly enclosed within its own set of tags. Each tag is on a new line. Here's the structure:

<tool_name>
<parameter1_name>
value1
</parameter1_name>
<parameter2_name>
value2
</parameter2_name>
{{rest of the parameters}}
</tool_name>

As an example:

<read_file>
<fs_file_path>
bin/main.rs
</fs_file_path>
<start_line>
1
</start_line>
<end_line>
250
</end_line>
</read_file>

Another example:
<list_files>
<path>
.
</path>
<recursive>
true
</recursive>
</list_files>

Always adhere to this format for the tool use to ensure proper parsing and execution from the tool use. And NOTICE HOW ALL XML TAGS ARE ON A NEW LINE. This is important to not break parsing.

# Tools

{tool_descriptions}

# Tool Use Guidelines

1. In <thinking> tags, assess what information you already have and what information you need to proceed with the task.
2. Choose the most appropriate tool based on the task and the tool descriptions provided. Assess if you need additional information to proceed, and which of the available tools would be most effective for gathering this information. For example using the list_files tool is more effective than running a command like \`ls\` in the terminal. It's critical that you think about each available tool and use the one that best fits the current step in the task.
3. If multiple actions are needed, use one tool at a time per message to accomplish the task iteratively, with each tool use being informed by the result of the previous tool use. Do not assume the outcome of any tool use. Each step must be informed by the previous step's result.
4. Formulate your tool use using the XML format specified for each tool.
5. After each tool use, the user will respond with the result of that tool use. This result will provide you with the necessary information to continue your task or make further decisions. This response may include:
  - Information about whether the tool succeeded or failed, along with any reasons for failure.
  - Linter errors that may have arisen due to the changes you made, which you'll need to address.
  - New terminal output in reaction to the changes, which you may need to consider or act upon.
  - Any other relevant feedback or information related to the tool use.
6. ALWAYS wait for user confirmation after each tool use before proceeding. Never assume the success of a tool use without explicit confirmation of the result from the user.

It is crucial to proceed step-by-step, waiting for the user's message after each tool use before moving forward with the task. This approach allows you to:
1. Confirm the success of each step before proceeding.
2. Address any issues or errors that arise immediately.
3. Adapt your approach based on new information or unexpected results.
4. Ensure that each action builds correctly on the previous ones.

By waiting for and carefully considering the user's response after each tool use, you can react accordingly and make informed decisions about how to proceed with the task. This iterative process helps ensure the overall success and accuracy of your work.

====

CAPABILITIES

- You have access to tools that let you execute CLI or shell commands on the user's computer, list files, view source code definitions, regex search, read and write files, and ask follow-up questions. These tools help you effectively accomplish a wide range of tasks, such as writing code, making edits or improvements to existing files, understanding the current state of a project, performing system operations, and much more.
- To further explore directories such as outside the current working directory, you can use the list_files tool. If you pass 'true' for the recursive parameter, it will list files recursively. Otherwise, it will list files at the top level, which is better suited for generic directories where you don't necessarily need the nested structure, like the Desktop.
- You can use search_files to perform regex searches across files in a specified directory, outputting context-rich results that include surrounding lines. This is particularly useful for understanding code patterns, finding specific implementations, or identifying areas that need refactoring.
- You can use the execute_command tool to run commands on the user's computer whenever you feel it can help accomplish the user's task. When you need to execute a CLI command, you must provide a clear explanation of what the command does. Prefer to execute complex CLI commands over creating executable scripts, since they are more flexible and easier to run. Interactive and long-running commands are allowed, since the commands are run in the user's VSCode terminal. The user may keep commands running in the background and you will be kept updated on their status along the way. Each command you execute is run in a new terminal instance.
- To search for files, use execute_command to run a command like \`find . -name '*.rs' | grep -i 'pattern'\`

====

RULES

- Your current working directory is: {working_directory}
- You cannot \`cd\` into a different directory to complete a task. You are stuck operating from '{working_directory}', so be sure to pass in the correct 'path' parameter when using tools that require a path.
- Do not use the ~ character or $HOME to refer to the home directory.
- If you have executed some terminal commands before which are long running, the user will show you that output in <executed_terminal_output></executed_terminal_output> section. This way you can stay on top of long running commands or in case you missed the output from before.
- Before using the execute_command tool, you must first think about the SYSTEM INFORMATION context provided to understand the user's environment and tailor your commands to ensure they are compatible with their system. You must also consider if the command you need to run should be executed in a specific directory outside of the current working directory {working_directory}, and if so prepend with \`cd\`'ing into that directory && then executing the command (as one command since you are stuck operating from {working_directory}. You can only run commands in the {working_directory} you are not allowed to run commands outside of this directory.
- When using the search_files tool, craft your regex patterns carefully to balance specificity and flexibility. Based on the user's task you may use it to find code patterns, TODO comments, function definitions, or any text-based information across the project. The results include context, so analyze the surrounding code to better understand the matches. Leverage the search_files tool in combination with other tools for more comprehensive analysis. For example, use it to find specific code patterns, then use read_file to examine the full context of interesting matches before using code_edit_input to make informed changes.
- When creating a new project (such as an app, website, or any software project), organize all new files within a dedicated project directory unless the user specifies otherwise. Use ABSOLUTE FILE PATHS when writing files, as the code_edit_input tool will automatically create any necessary directories. Structure the project logically, adhering to best practices for the specific type of project being created. Unless otherwise specified, new projects should be easily run without additional setup, for example most projects can be built in HTML, CSS, and JavaScript - which you can open in a browser.
- Be sure to consider the type of project (e.g. Python, JavaScript, web application) when determining the appropriate structure and files to include. Also consider what files may be most relevant to accomplishing the task, for example looking at a project's manifest file would help you understand the project's dependencies, which you could incorporate into any code you write.
- When making changes to code, always consider the context in which the code is being used. Ensure that your changes are compatible with the existing codebase and that they follow the project's coding standards and best practices.
- When you want to modify a file, use the code_edit_input tool directly with the desired content. You do not need to display the content before using the tool.
- Do not ask for more information than necessary. Use the tools provided to accomplish the user's request efficiently and effectively. When you've completed your task, you must use the attempt_completion tool to present the result to the user. The user may provide feedback, which you can use to make improvements and try again.
- You are only allowed to ask the user questions using the ask_followup_question tool. Use this tool only when you need additional details to complete a task, and be sure to use a clear and concise question that will help you move forward with the task. However if you can use the available tools to avoid having to ask the user questions, you should do so. For example, if the user mentions a file that may be in an outside directory like the Desktop, you should use the list_files tool to list the files in the Desktop and check if the file they are talking about is there, rather than asking the user to provide the file path themselves.
- When executing commands, if you don't see the expected output, assume the terminal executed the command successfully and proceed with the task. The user's terminal may be unable to stream the output back properly. If you absolutely need to see the actual terminal output, use the ask_followup_question tool to request the user to copy and paste it back to you.
- The user may provide a file's contents directly in their message, in which case you shouldn't use the read_file tool to get the file contents again since you already have it.
- Your goal is to try to accomplish the user's task, NOT engage in a back and forth conversation.
- NEVER end attempt_completion result with a question or request to engage in further conversation! Formulate the end of your result in a way that is final and does not require further input from the user.
- You are STRICTLY FORBIDDEN from starting your messages with "Great", "Certainly", "Okay", "Sure". You should NOT be conversational in your responses, but rather direct and to the point. For example you should NOT say "Great, I've updated the CSS" but instead something like "I've updated the CSS". It is important you be clear and technical in your messages.
- When presented with images, utilize your vision capabilities to thoroughly examine them and extract meaningful information. Incorporate these insights into your thought process as you accomplish the user's task.
- Before executing commands, check the "Actively Running Terminals" section in environment_details. If present, consider how these active processes might impact your task. For example, if a local development server is already running, you wouldn't need to start it again. If no active terminals are listed, proceed with command execution as normal.
- It is critical you wait for the user's response after each tool use, in order to confirm the success of the tool use. For example, if asked to make a todo app, you would create a file, wait for the user's response it was created successfully, then create another file if needed, wait for the user's response it was created successfully
- ALWAYS start your tool use with the <thinking></thinking> section.
- ONLY USE A SINGLE tool at a time, never use multiple tools in the same response.
- Each xml tag should be on a new line. This is important because we are parsing the input line by line.

OBJECTIVE

You accomplish a given task iteratively, breaking it down into clear steps and working through them methodically.

1. Analyze the user's task and set clear, achievable goals to accomplish it. Prioritize these goals in a logical order.
2. Work through these goals sequentially, utilizing available tools one at a time as necessary. Each goal should correspond to a distinct step in your problem-solving process. You will be informed on the work completed and what's remaining as you go.
3. Remember, you have extensive capabilities with access to a wide range of tools that can be used in powerful and clever ways as necessary to accomplish each goal. Before calling a tool, do some analysis within <thinking></thinking> tags. First, analyze the file structure provided in environment_details to gain context and insights for proceeding effectively. Then, think about which of the provided tools is the most relevant tool to accomplish the user's task. Next, go through each of the required parameters of the relevant tool and determine if the user has directly provided or given enough information to infer a value. When deciding if the parameter can be inferred, carefully consider all the context to see if it supports a specific value. If all of the required parameters are present or can be reasonably inferred, close the thinking tag and proceed with the tool use. BUT, if one of the values for a required parameter is missing, DO NOT invoke the tool (not even with fillers for the missing params) and instead, ask the user to provide the missing parameters using the ask_followup_question tool. DO NOT ask for more information on optional parameters if it is not provided.
4. Once you've completed the user's task, you must use the `attempt_completion` tool to present the result of the task to the user. You may also provide a CLI command to showcase the result of your task; this can be particularly useful for web development tasks, where you can run e.g. \`open index.html\` to show the website you've built.
5. The user may provide feedback, which you can use to make improvements and try again. But DO NOT continue in pointless back and forth conversations, i.e. don't end your responses with questions or offers for further assistance."#
        )
    }

    /// Passes the previous plan if any and the steps the agent has taken to generate
    /// the next instruction for the agent to work on
    pub async fn reasoning_output(
        &self,
        input: ToolUseAgentReasoningInput,
    ) -> Result<ToolUseAgentReasoningParams, SymbolError> {
        let repo_name = self.properties.repo_name.clone().expect("to be present");
        let message_properties = input.symbol_event_message_properties.clone();
        let system_message = LLMClientMessage::system(self.system_message_for_o1(&repo_name));
        let user_message = LLMClientMessage::user(self.user_message_for_o1(input));
        let llm_properties = message_properties
            .llm_properties()
            .clone()
            .set_llm(LLMType::O1);
        let request = LLMClientCompletionRequest::new(
            llm_properties.llm().clone(),
            vec![system_message, user_message],
            0.2,
            None,
        );

        let (sender, _receiver) = tokio::sync::mpsc::unbounded_channel();
        // Parse out the output from here
        let response = self
            .llm_client
            .stream_completion(
                llm_client::provider::LLMProviderAPIKeys::OpenAI(OpenAIProvider::new(
                    std::env::var("OPENAI_API_KEY").expect("env var to be present"),
                )),
                request,
                llm_client::provider::LLMProvider::OpenAI,
                vec![
                    ("event_type".to_owned(), "o1_orchestrator".to_owned()),
                    (
                        "root_id".to_owned(),
                        message_properties.root_request_id().to_owned(),
                    ),
                ]
                .into_iter()
                .collect(),
                sender,
            )
            .await
            .map_err(|e| SymbolError::LLMClientError(e))?;
        // parse out the response from here somehow
        Ok(ToolUseAgentReasoningParams::from_response(
            response.answer_up_until_now(),
        ))
    }

    /// This is a special call we are using only for anthropic and nothing
    /// else right now
    pub async fn invoke_json_tool_swe_bench(
        &self,
        input: ToolUseAgentInputOnlyTools,
    ) -> Result<ToolUseAgentOutputWithTools, SymbolError> {
        let repo_name = self.properties.repo_name.clone().expect("to be present");
        let problem_statement = &input.problem_statement;
        let system_message = LLMClientMessage::system(if input.is_midwit_mode {
            self.system_message_midwit_json_mode(&repo_name, problem_statement)
        } else {
            self.system_message_for_swe_bench_json_mode(&repo_name)
        })
        .insert_tools(input.tools);

        // grab the previous messages as well
        let llm_properties = input
            .symbol_event_message_properties
            .llm_properties()
            .clone();
        let mut previous_messages = input
            .session_messages
            .into_iter()
            .map(|session_message| {
                let role = session_message.role();
                let tool_use = session_message.tool_use();
                match role {
                    SessionChatRole::User => {
                        LLMClientMessage::user(session_message.message().to_owned())
                            .with_images(
                                session_message
                                    .images()
                                    .into_iter()
                                    .map(|session_image| session_image.to_llm_image())
                                    .collect(),
                            )
                            .insert_tool_return_values(
                                session_message
                                    .tool_return()
                                    .into_iter()
                                    .map(|tool_return| tool_return.to_llm_tool_return())
                                    .collect(),
                            )
                    }
                    SessionChatRole::Assistant => {
                        LLMClientMessage::assistant(session_message.message().to_owned())
                            .insert_tool_use_values(
                                tool_use
                                    .into_iter()
                                    .map(|tool_use| tool_use.to_llm_tool_use())
                                    .collect(),
                            )
                    }
                }
            })
            .collect::<Vec<_>>();

        // we want to modify 2 things here, the last user message and the one before
        // should be cached as well
        previous_messages.last_mut().map(|previous_message| {
            if previous_message.is_human_message() {
                previous_message.is_cache_point();
            }
        });

        let root_request_id = input
            .symbol_event_message_properties
            .root_request_id()
            .to_owned();
        let final_messages: Vec<_> = vec![system_message]
            .into_iter()
            .chain(previous_messages)
            .collect::<Vec<_>>();

        let cancellation_token = input.symbol_event_message_properties.cancellation_token();

        let agent_temperature = self.temperature;

        let (sender, _receiver) = tokio::sync::mpsc::unbounded_channel();
        let cloned_root_request_id = root_request_id.to_owned();
        let response = run_with_cancellation(
            cancellation_token.clone(),
            tokio::spawn(async move {
                if llm_properties.provider().is_anthropic_api_key() {
                    AnthropicClient::new()
                        .stream_completion_with_tool(
                            llm_properties.api_key().clone(),
                            LLMClientCompletionRequest::new(
                                llm_properties.llm().clone(),
                                final_messages,
                                agent_temperature,
                                None,
                            ),
                            // llm_properties.provider().clone(),
                            vec![
                                ("event_type".to_owned(), "tool_use".to_owned()),
                                ("root_id".to_owned(), cloned_root_request_id),
                            ]
                            .into_iter()
                            .collect(),
                            sender,
                        )
                        .await
                } else {
                    OpenRouterClient::new()
                        .stream_completion_with_tool(
                            llm_properties.api_key().clone(),
                            LLMClientCompletionRequest::new(
                                llm_properties.llm().clone(),
                                final_messages,
                                agent_temperature,
                                None,
                            ),
                            // llm_properties.provider().clone(),
                            vec![
                                ("event_type".to_owned(), "tool_use".to_owned()),
                                ("root_id".to_owned(), cloned_root_request_id),
                            ]
                            .into_iter()
                            .collect(),
                            sender,
                        )
                        .await
                }
            }),
        )
        .await;

        println!("tool_use_agent::invoke_json_tool");
        if let Some(Ok(Ok(response))) = response {
            println!("tool_use_agent::invoke_json_tool::reply({:?})", &response);
            // we will have a string here representing the thinking and another with the various tool inputs and their json representation
            let thinking = response.0;
            let tool_inputs = response.1;
            let mut tool_inputs_parsed = vec![];
            for (tool_type, tool_input) in tool_inputs.into_iter() {
                let tool_use_id = tool_input.0;
                let tool_input = tool_input.1;
                let tool_input = match tool_type.as_ref() {
                    "list_files" => ToolInputPartial::ListFiles(
                        serde_json::from_str::<ListFilesInputPartial>(&tool_input).map_err(
                            |_e| SymbolError::ToolError(ToolError::SerdeConversionFailed),
                        )?,
                    ),
                    "search_files" => ToolInputPartial::SearchFileContentWithRegex(
                        serde_json::from_str::<SearchFileContentInputPartial>(&tool_input)
                            .map_err(|_e| {
                                SymbolError::ToolError(ToolError::SerdeConversionFailed)
                            })?,
                    ),
                    "read_file" => ToolInputPartial::OpenFile(
                        serde_json::from_str::<OpenFileRequestPartial>(&tool_input).map_err(
                            |_e| SymbolError::ToolError(ToolError::SerdeConversionFailed),
                        )?,
                    ),
                    "execute_command" => ToolInputPartial::TerminalCommand({
                        serde_json::from_str::<TerminalInputPartial>(&tool_input)
                            .map_err(|_e| SymbolError::ToolError(ToolError::SerdeConversionFailed))?
                            // well gotta do the hard things sometimes right?
                            // or the dumb things
                            .sanitise_for_repro_script()
                    }),
                    "attempt_completion" => ToolInputPartial::AttemptCompletion(
                        serde_json::from_str::<AttemptCompletionClientRequest>(&tool_input)
                            .map_err(|_e| {
                                SymbolError::ToolError(ToolError::SerdeConversionFailed)
                            })?,
                    ),
                    "test_runner" => ToolInputPartial::TestRunner(
                        serde_json::from_str::<TestRunnerRequestPartial>(&tool_input).map_err(
                            |_e| SymbolError::ToolError(ToolError::SerdeConversionFailed),
                        )?,
                    ),
                    "str_replace_editor" => ToolInputPartial::CodeEditorParameters(
                        serde_json::from_str::<CodeEditorParameters>(&tool_input).map_err(|e| {
                            println!("str_replace_editor::error::{:?}", e);
                            SymbolError::ToolError(ToolError::SerdeConversionFailed)
                        })?,
                    ),
                    _ => {
                        println!("unknow tool found: {}", tool_type);
                        return Err(SymbolError::WrongToolOutput);
                    }
                };
                tool_inputs_parsed.push((tool_use_id, tool_input));
            }

            Ok(ToolUseAgentOutputWithTools::Success((
                tool_inputs_parsed,
                // trim the string properly so we remove all the \n
                thinking.trim().to_owned(),
            )))
        } else {
            Ok(ToolUseAgentOutputWithTools::Failure(None))
        }
    }

    pub async fn invoke(
        &self,
        input: ToolUseAgentInput,
    ) -> Result<ToolUseAgentOutput, SymbolError> {
        let system_message = LLMClientMessage::system(self.system_message(&input)).cache_point();
        let llm_properties = input
            .symbol_event_message_properties
            .llm_properties()
            .clone();
        let mut previous_messages = input
            .session_messages
            .into_iter()
            .map(|session_message| {
                let role = session_message.role();
                match role {
                    SessionChatRole::User => {
                        LLMClientMessage::user(session_message.message().to_owned()).with_images(
                            session_message
                                .images()
                                .into_iter()
                                .map(|session_image| session_image.to_llm_image())
                                .collect(),
                        )
                    }
                    SessionChatRole::Assistant => {
                        LLMClientMessage::assistant(session_message.message().to_owned())
                    }
                }
            })
            .collect::<Vec<_>>();

        previous_messages.push(LLMClientMessage::user(format!(
            r#"
---

## Reminder about the tool format:
{}"#,
            input.tool_format_reminder.join("\n\n")
        )));

        let mut cache_points_set = 0;
        let cache_points_allowed = 3;
        previous_messages
            .iter_mut()
            .rev()
            .into_iter()
            .for_each(|message| {
                if cache_points_set >= cache_points_allowed {
                    return;
                }
                if message.is_human_message() {
                    message.set_cache_point();
                    cache_points_set = cache_points_set + 1;
                }
            });
        if previous_messages
            .last()
            .map(|last_message| last_message.is_human_message())
            .unwrap_or_default()
        {
            if let Some(pending_spawned_process_output) =
                input.pending_spawned_process_output.clone()
            {
                previous_messages.push(LLMClientMessage::user(format!(
                    r#"<executed_terminal_output>
{}
</executed_terminal_output>"#,
                    pending_spawned_process_output
                )));
            }
        }
        let root_request_id = input
            .symbol_event_message_properties
            .root_request_id()
            .to_owned();
        let ui_sender = input.symbol_event_message_properties.ui_sender();
        let exchange_id = input.symbol_event_message_properties.request_id_str();
        let final_messages: Vec<_> = vec![system_message.clone()]
            .into_iter()
            .chain(previous_messages.clone())
            .collect();

        let cancellation_token = input.symbol_event_message_properties.cancellation_token();

        // First try with original LLM (Sonnet)
        if let Some(result) = self
            .try_with_llm(
                llm_properties.clone(),
                cancellation_token.clone(),
                root_request_id.clone(),
                ui_sender.clone(),
                exchange_id,
                final_messages.clone(),
            )
            .await?
        {
            return Ok(result);
        }

        // If original LLM (Sonnet) failed, try with GPT-4
        if llm_properties.llm() == &LLMType::ClaudeSonnet {
            println!("Sonnet LLM failed, falling back to GPT-4o");
            let gpt4o_properties = llm_properties.clone().set_llm(LLMType::Gpt4O);
            if let Some(result) = self
                .try_with_llm(
                    gpt4o_properties,
                    cancellation_token,
                    root_request_id,
                    ui_sender,
                    exchange_id,
                    final_messages,
                )
                .await?
            {
                return Ok(result);
            }
        }

        Err(SymbolError::CancelledResponseStream)
    }

    async fn try_with_llm(
        &self,
        llm_properties: LLMProperties,
        cancellation_token: tokio_util::sync::CancellationToken,
        root_request_id: String,
        ui_sender: tokio::sync::mpsc::UnboundedSender<UIEventWithID>,
        exchange_id: &str,
        final_messages: Vec<LLMClientMessage>,
    ) -> Result<Option<ToolUseAgentOutput>, SymbolError> {
        let agent_temperature = self.temperature;
        let (sender, receiver) =
            tokio::sync::mpsc::unbounded_channel::<LLMClientCompletionResponse>();
        let cloned_llm_client = self.llm_client.clone();
        let cloned_root_request_id = root_request_id.clone();
        let cloned_cancellation_token = cancellation_token.clone();

        let _ = run_with_cancellation(
            cancellation_token.clone(),
            tokio::spawn(async move {
                cloned_llm_client
                    .stream_completion(
                        llm_properties.api_key().clone(),
                        LLMClientCompletionRequest::new(
                            llm_properties.llm().clone(),
                            final_messages,
                            agent_temperature,
                            None,
                        ),
                        llm_properties.provider().clone(),
                        vec![
                            ("event_type".to_owned(), "tool_use".to_owned()),
                            ("root_id".to_owned(), cloned_root_request_id),
                        ]
                        .into_iter()
                        .collect(),
                        sender,
                    )
                    .await
            }),
        );

        let mut delta_receiver = tokio_stream::wrappers::UnboundedReceiverStream::new(receiver);
        let (tool_update_sender, tool_update_receiver) = tokio::sync::mpsc::unbounded_channel();
        let mut tool_use_generator = ToolUseGenerator::new(tool_update_sender);

        let tool_found_token = tokio_util::sync::CancellationToken::new();
        let cloned_tool_found_token = tool_found_token.clone();
        let delta_updater_task = tokio::spawn(async move {
            let mut llm_statistics: LLMClientUsageStatistics = Default::default();
            let llm_statistics_ref = &mut llm_statistics;

            while let Some(Some(stream_msg)) =
                run_with_cancellation(cloned_cancellation_token.clone(), delta_receiver.next())
                    .await
            {
                // If cancelled during stream processing, return early
                if cloned_cancellation_token.is_cancelled() {
                    return Err::<_, Box<dyn std::error::Error + Send + Sync>>(
                        "Stream cancelled".into(),
                    );
                }

                llm_statistics_ref.set_usage_statistics(stream_msg.usage_statistics());
                if cloned_tool_found_token.is_cancelled() {
                    break;
                }
                let delta = stream_msg.delta();
                if let Some(delta) = delta {
                    tool_use_generator.add_delta(delta);
                }
            }
<<<<<<< HEAD

            // for forcing a flush, we append a \n on our own to the answer up until now
            // so that there are no remaining lines
=======
>>>>>>> 3b9d3b29
            tool_use_generator.flush_answer();
            let thinking_for_tool = tool_use_generator.thinking;
            let tool_input_partial = tool_use_generator.tool_input_partial;
            let complete_response = tool_use_generator.answer_up_until_now;

            Ok::<_, Box<dyn std::error::Error + Send + Sync>>((
                thinking_for_tool,
                tool_input_partial,
                llm_statistics,
                complete_response,
            ))
        });

        let mut tool_update_receiver =
            tokio_stream::wrappers::UnboundedReceiverStream::new(tool_update_receiver);
        while let Some(Some(tool_update)) =
            run_with_cancellation(cancellation_token.clone(), tool_update_receiver.next()).await
        {
            match tool_update {
                ToolBlockEvent::ThinkingFull(thinking_up_until_now) => {
                    let _ = ui_sender.clone().send(UIEventWithID::tool_thinking(
                        root_request_id.clone(),
                        exchange_id.to_owned(),
                        thinking_up_until_now,
                    ));
                }
                ToolBlockEvent::NoToolFound(full_output) => {
                    let _ = ui_sender.clone().send(UIEventWithID::tool_not_found(
                        root_request_id.clone(),
                        exchange_id.to_owned(),
                        full_output,
                    ));
                }
                ToolBlockEvent::ToolFound(tool_found) => {
                    let _ = ui_sender.clone().send(UIEventWithID::tool_found(
                        root_request_id.clone(),
                        exchange_id.to_owned(),
                        tool_found,
                    ));
                }
                ToolBlockEvent::ToolWithParametersFound => {
                    tool_found_token.cancel();
                    break;
                }
                ToolBlockEvent::ToolParameters(tool_parameters_update) => {
                    let _ = ui_sender.clone().send(UIEventWithID::tool_parameter_found(
                        root_request_id.clone(),
                        exchange_id.to_owned(),
                        tool_parameters_update,
                    ));
                }
            }
        }

<<<<<<< HEAD
        // If the loop was broken due to cancellation, return early with CancelledResponseStream
        if cancellation_token.is_cancelled() {
            return Err(SymbolError::CancelledResponseStream);
        }

        match delta_updater_task.await {
            Ok(Ok((thinking_for_tool, tool_input_partial, llm_statistics, complete_response))) => {
                let final_output = match tool_input_partial {
                    Some(tool_input_partial) => Ok(ToolUseAgentOutputType::Success((
                        tool_input_partial,
                        thinking_for_tool,
                    ))),
                    None => Ok(ToolUseAgentOutputType::Failure(complete_response)),
                };
                Ok(ToolUseAgentOutput::new(final_output?, llm_statistics))
            }
            Ok(Err(_)) | Err(_) => Err(SymbolError::CancelledResponseStream)
=======
        if let Ok((thinking_for_tool, tool_input_partial, llm_statistics, complete_response)) =
            delta_updater_task.await
        {
            let final_output = match tool_input_partial {
                Some(tool_input_partial) => Ok(ToolUseAgentOutputType::Success((
                    tool_input_partial,
                    thinking_for_tool,
                ))),
                None => Ok(ToolUseAgentOutputType::Failure(complete_response)),
            };
            return Ok(Some(ToolUseAgentOutput::new(final_output?, llm_statistics)));
>>>>>>> 3b9d3b29
        }
        Ok(None)
    }
}

#[derive(Debug, Clone)]
enum ToolBlockStatus {
    // this is when we haven't found anything
    NoBlock,
    // this is when we find the thinking block
    Thinking,
    // this is when we found a tool use tag
    ToolUseFind,
    // once we have the start of a tool input, we go over here
    ToolFound,
    // these are all the different attributes of the tool input
    FilePathFound,
    InstructionFound,
    DirectoryPathFound,
    RecursiveFound,
    RegexPatternFound,
    FilePatternFound,
    CommandFound,
    QuestionFound,
    ResultFound,
    FilePathsFound,
    WaitForExitFound,
    StartLineFound,
    EndLineFound,
    GlobPatternFound,
}

#[derive(Debug, Clone, serde::Serialize)]
pub struct ToolParameters {
    pub(crate) field_name: String,
    pub(crate) field_content_up_until_now: String,
    pub(crate) field_content_delta: String,
}

impl ToolParameters {
    pub fn new(
        field_name: String,
        field_content_up_until_now: String,
        field_content_delta: String,
    ) -> Self {
        Self {
            field_name,
            field_content_delta,
            field_content_up_until_now,
        }
    }
}

#[derive(Debug, Clone)]
enum ToolBlockEvent {
    ThinkingFull(String),
    ToolFound(ToolType),
    ToolWithParametersFound,
    ToolParameters(ToolParameters),
    // contains the full string of the step output since we failed to find any event
    NoToolFound(String),
}

struct ToolUseGenerator {
    answer_up_until_now: String,
    previous_answer_line_number: Option<usize>,
    tool_block_status: ToolBlockStatus,
    thinking: String,
    tool_type_possible: Option<ToolType>,
    fs_file_path: Option<String>,
    pattern: Option<String>,
    fs_file_paths: Option<Vec<String>>,
    instruction: Option<String>,
    directory_path: Option<String>,
    recursive: Option<bool>,
    regex_pattern_found: Option<String>,
    file_pattern: Option<String>,
    command: Option<String>,
    question: Option<String>,
    result: Option<String>,
    wait_for_exit: Option<bool>,
    start_line: Option<usize>,
    end_line: Option<usize>,
    tool_input_partial: Option<ToolInputPartial>,
    sender: tokio::sync::mpsc::UnboundedSender<ToolBlockEvent>,
}

impl ToolUseGenerator {
    fn new(sender: tokio::sync::mpsc::UnboundedSender<ToolBlockEvent>) -> Self {
        Self {
            answer_up_until_now: "".to_owned(),
            previous_answer_line_number: None,
            tool_block_status: ToolBlockStatus::NoBlock,
            thinking: "".to_owned(),
            tool_type_possible: None,
            pattern: None,
            fs_file_path: None,
            fs_file_paths: None,
            instruction: None,
            directory_path: None,
            recursive: None,
            regex_pattern_found: None,
            file_pattern: None,
            command: None,
            question: None,
            result: None,
            wait_for_exit: None,
            start_line: None,
            end_line: None,
            tool_input_partial: None,
            sender,
        }
    }

    fn flush_answer(&mut self) {
        self.answer_up_until_now.push_str("\n");
        self.process_answer();
        if self.tool_input_partial.is_none() {
            let _ = self.sender.clone().send(ToolBlockEvent::NoToolFound(
                self.answer_up_until_now.to_owned(),
            ));
        }
    }

    fn add_delta(&mut self, delta: &str) {
        self.answer_up_until_now.push_str(delta);
        self.process_answer();
    }

    fn process_answer(&mut self) {
        let line_number_to_process = get_last_newline_line_number(&self.answer_up_until_now);
        if line_number_to_process.is_none() {
            return;
        }

        let line_number_to_process_until =
            line_number_to_process.expect("is_none to hold above") - 1;

        let stream_lines = self.answer_up_until_now.to_owned();
        let stream_lines = stream_lines.lines().into_iter().collect::<Vec<_>>();

        let start_index = self
            .previous_answer_line_number
            .map_or(0, |line_number| line_number + 1);

        for line_number in start_index..=line_number_to_process_until {
            println!(
                "{:?}::{}",
                &self.tool_block_status, &stream_lines[line_number]
            );
            self.previous_answer_line_number = Some(line_number);
            let answer_line_at_index = stream_lines[line_number];
            match self.tool_block_status.clone() {
                ToolBlockStatus::NoBlock => {
                    if answer_line_at_index == "<thinking>" {
                        self.tool_block_status = ToolBlockStatus::Thinking;
                    }
                }
                ToolBlockStatus::Thinking => {
                    if answer_line_at_index == "</thinking>" {
                        self.tool_block_status = ToolBlockStatus::ToolUseFind;
                    } else {
                        if self.thinking.is_empty() {
                            self.thinking = answer_line_at_index.to_owned();
                        } else {
                            self.thinking.push_str("\n");
                            self.thinking.push_str(answer_line_at_index);
                        }
                        let _ = self
                            .sender
                            .send(ToolBlockEvent::ThinkingFull(self.thinking.to_owned()));
                    }
                }
                ToolBlockStatus::ToolUseFind => {
                    if answer_line_at_index == "<semantic_search>" {
                        self.tool_block_status = ToolBlockStatus::ToolFound;
                        self.tool_type_possible = Some(ToolType::SemanticSearch);
                        let _ = self
                            .sender
                            .send(ToolBlockEvent::ToolFound(ToolType::SemanticSearch));
                    } else if answer_line_at_index == "<find_file>" {
                        self.tool_block_status = ToolBlockStatus::ToolFound;
                        self.tool_type_possible = Some(ToolType::FindFiles);
                        let _ = self
                            .sender
                            .send(ToolBlockEvent::ToolFound(ToolType::FindFiles));
                    } else if answer_line_at_index == "<grep_string>" {
                        self.tool_block_status = ToolBlockStatus::ToolFound;
                        self.tool_type_possible = Some(ToolType::SearchFileContentWithRegex);
                        let _ = self.sender.send(ToolBlockEvent::ToolFound(
                            ToolType::SearchFileContentWithRegex,
                        ));
                    } else if answer_line_at_index == "<code_edit_input>" {
                        self.tool_block_status = ToolBlockStatus::ToolFound;
                        self.tool_type_possible = Some(ToolType::CodeEditing);
                        let _ = self
                            .sender
                            .send(ToolBlockEvent::ToolFound(ToolType::CodeEditing));
                    } else if answer_line_at_index == "<list_files>" {
                        self.tool_block_status = ToolBlockStatus::ToolFound;
                        self.tool_type_possible = Some(ToolType::ListFiles);
                        let _ = self
                            .sender
                            .send(ToolBlockEvent::ToolFound(ToolType::ListFiles));
                    } else if answer_line_at_index == "<read_file>" {
                        self.tool_block_status = ToolBlockStatus::ToolFound;
                        self.tool_type_possible = Some(ToolType::OpenFile);
                        let _ = self
                            .sender
                            .send(ToolBlockEvent::ToolFound(ToolType::OpenFile));
                    } else if answer_line_at_index == "<get_diagnostics>" {
                        self.tool_block_status = ToolBlockStatus::ToolFound;
                        self.tool_type_possible = Some(ToolType::FileDiagnostics);
                        let _ = self
                            .sender
                            .send(ToolBlockEvent::ToolFound(ToolType::FileDiagnostics));
                    } else if answer_line_at_index == "<execute_command>" {
                        self.tool_block_status = ToolBlockStatus::ToolFound;
                        self.tool_type_possible = Some(ToolType::TerminalCommand);
                        let _ = self
                            .sender
                            .send(ToolBlockEvent::ToolFound(ToolType::TerminalCommand));
                    } else if answer_line_at_index == "<attempt_completion>" {
                        self.tool_block_status = ToolBlockStatus::ToolFound;
                        self.tool_type_possible = Some(ToolType::AttemptCompletion);
                        let _ = self
                            .sender
                            .send(ToolBlockEvent::ToolFound(ToolType::AttemptCompletion));
                    } else if answer_line_at_index == "<ask_followup_question>" {
                        self.tool_block_status = ToolBlockStatus::ToolFound;
                        self.tool_type_possible = Some(ToolType::AskFollowupQuestions);
                        let _ = self
                            .sender
                            .send(ToolBlockEvent::ToolFound(ToolType::AskFollowupQuestions));
                    } else if answer_line_at_index == "<repo_map_generation>" {
                        self.tool_block_status = ToolBlockStatus::ToolFound;
                        self.tool_type_possible = Some(ToolType::RepoMapGeneration);
                        let _ = self
                            .sender
                            .send(ToolBlockEvent::ToolFound(ToolType::RepoMapGeneration));
                        // these are the ending condition over here
                        // we grab all the fields which are required and then return them back over here
                    } else if answer_line_at_index == "<test_runner>" {
                        self.tool_block_status = ToolBlockStatus::ToolFound;
                        self.tool_type_possible = Some(ToolType::TestRunner);
                        let _ = self
                            .sender
                            .send(ToolBlockEvent::ToolFound(ToolType::TestRunner));
                    } else if answer_line_at_index == "<request_screenshot>" {
                        self.tool_block_status = ToolBlockStatus::ToolFound;
                        self.tool_type_possible = Some(ToolType::RequestScreenshot);
                        let _ = self
                            .sender
                            .send(ToolBlockEvent::ToolFound(ToolType::RequestScreenshot));
                    }
                }
                ToolBlockStatus::ToolFound => {
                    // there are cases where the llm does not put the \n properly
                    // we still want to parse it out properly
                    if answer_line_at_index.starts_with("<pattern>")
                        && answer_line_at_index.ends_with("</pattern>")
                    {
                        // record that we found a file path over here
                        if let Some(prefix_removed) = answer_line_at_index.strip_prefix("<pattern>")
                        {
                            if let Some(suffix_removed) = prefix_removed.strip_suffix("</pattern>")
                            {
                                self.pattern = Some(suffix_removed.to_owned());
                                let _ = self.sender.send(ToolBlockEvent::ToolParameters(
                                    ToolParameters {
                                        field_name: "pattern".to_owned(),
                                        field_content_up_until_now: suffix_removed.to_owned(),
                                        field_content_delta: suffix_removed.to_owned(),
                                    },
                                ));
                            }
                        }
                    } else if answer_line_at_index.starts_with("<fs_file_path>")
                        && answer_line_at_index.ends_with("</fs_file_path>")
                    {
                        // record that we found a file path over here
                        if let Some(prefix_removed) =
                            answer_line_at_index.strip_prefix("<fs_file_path>")
                        {
                            if let Some(suffix_removed) =
                                prefix_removed.strip_suffix("</fs_file_path>")
                            {
                                self.fs_file_path = Some(suffix_removed.to_owned());
                                let _ = self.sender.send(ToolBlockEvent::ToolParameters(
                                    ToolParameters {
                                        field_name: "fs_file_path".to_owned(),
                                        field_content_up_until_now: suffix_removed.to_owned(),
                                        field_content_delta: suffix_removed.to_owned(),
                                    },
                                ));
                            }
                        }
                    } else if answer_line_at_index.starts_with("<directory_path>")
                        && answer_line_at_index.ends_with("</directory_path>")
                    {
                        // record that we found a directory_path over here
                        if let Some(prefix_removed) =
                            answer_line_at_index.strip_prefix("<directory_path>")
                        {
                            if let Some(suffix_removed) =
                                prefix_removed.strip_suffix("</directory_path>")
                            {
                                self.directory_path = Some(suffix_removed.to_owned());
                                let _ = self.sender.send(ToolBlockEvent::ToolParameters(
                                    ToolParameters {
                                        field_name: "directory_path".to_owned(),
                                        field_content_up_until_now: suffix_removed.to_owned(),
                                        field_content_delta: suffix_removed.to_owned(),
                                    },
                                ));
                            }
                        }
                    } else if answer_line_at_index.starts_with("<recursive>")
                        && answer_line_at_index.ends_with("</recursive>")
                    {
                        // record that we found a recursive path over here
                        if let Some(prefix_removed) =
                            answer_line_at_index.strip_prefix("<recursive>")
                        {
                            if let Some(suffix_removed) =
                                prefix_removed.strip_suffix("</recursive>")
                            {
                                self.recursive =
                                    Some(suffix_removed.parse::<bool>().unwrap_or(false));
                                let _ = self.sender.send(ToolBlockEvent::ToolParameters(
                                    ToolParameters {
                                        field_name: "recursive".to_owned(),
                                        field_content_up_until_now: suffix_removed.to_owned(),
                                        field_content_delta: suffix_removed.to_owned(),
                                    },
                                ));
                            }
                        }
                    } else if answer_line_at_index.starts_with("<regex_pattern>")
                        && answer_line_at_index.ends_with("</regex_pattern>")
                    {
                        // record that we found a regex pattern over here
                        if let Some(prefix_removed) =
                            answer_line_at_index.strip_prefix("<regex_pattern>")
                        {
                            if let Some(suffix_removed) =
                                prefix_removed.strip_suffix("</regex_pattern>")
                            {
                                match self.regex_pattern_found.clone() {
                                    Some(existing_pattern) => {
                                        let new_pattern =
                                            existing_pattern.clone() + "\n" + suffix_removed;
                                        let _ = self.sender.send(ToolBlockEvent::ToolParameters(
                                            ToolParameters {
                                                field_name: "regex_pattern".to_owned(),
                                                field_content_up_until_now: new_pattern.clone(),
                                                field_content_delta: suffix_removed.to_owned(),
                                            },
                                        ));
                                        self.regex_pattern_found = Some(new_pattern);
                                    }
                                    None => {
                                        self.regex_pattern_found = Some(suffix_removed.to_owned());
                                        let _ = self.sender.send(ToolBlockEvent::ToolParameters(
                                            ToolParameters {
                                                field_name: "regex_pattern".to_owned(),
                                                field_content_up_until_now: suffix_removed
                                                    .to_owned(),
                                                field_content_delta: suffix_removed.to_owned(),
                                            },
                                        ));
                                    }
                                }
                            }
                        }
                    } else if answer_line_at_index.starts_with("<command>")
                        && answer_line_at_index.ends_with("</command>")
                    {
                        // parse out the command properly
                        if let Some(prefix_removed) = answer_line_at_index.strip_prefix("<command>")
                        {
                            if let Some(suffix_removed) = prefix_removed.strip_suffix("</command>")
                            {
                                match self.command.clone() {
                                    Some(command) => {
                                        let new_command = command.clone() + "\n" + suffix_removed;
                                        let _ = self.sender.send(ToolBlockEvent::ToolParameters(
                                            ToolParameters {
                                                field_name: "command".to_owned(),
                                                field_content_up_until_now: new_command.clone(),
                                                field_content_delta: suffix_removed.to_owned(),
                                            },
                                        ));
                                        self.command = Some(new_command);
                                    }
                                    None => {
                                        self.command = Some(suffix_removed.to_owned());
                                        let _ = self.sender.send(ToolBlockEvent::ToolParameters(
                                            ToolParameters {
                                                field_name: "command".to_owned(),
                                                field_content_up_until_now: suffix_removed
                                                    .to_owned(),
                                                field_content_delta: suffix_removed.to_owned(),
                                            },
                                        ));
                                    }
                                }
                            }
                        }
                    } else if answer_line_at_index.starts_with("<file_pattern>")
                        && answer_line_at_index.ends_with("</file_pattern>")
                    {
                        // record that we found a recursive path over here
                        if let Some(prefix_removed) =
                            answer_line_at_index.strip_prefix("<file_pattern>")
                        {
                            if let Some(suffix_removed) =
                                prefix_removed.strip_suffix("</file_pattern>")
                            {
                                self.file_pattern = Some(suffix_removed.to_owned());
                                let _ = self.sender.send(ToolBlockEvent::ToolParameters(
                                    ToolParameters {
                                        field_name: "file_pattern".to_owned(),
                                        field_content_up_until_now: suffix_removed.to_owned(),
                                        field_content_delta: suffix_removed.to_owned(),
                                    },
                                ));
                            }
                        }
                    } else if answer_line_at_index.starts_with("<start_line>")
                        && answer_line_at_index.ends_with("</start_line>")
                    {
                        if let Some(prefix_removed) =
                            answer_line_at_index.strip_prefix("<start_line>")
                        {
                            if let Some(suffix_removed) =
                                prefix_removed.strip_suffix("</start_line>")
                            {
                                let parsed = suffix_removed.parse::<usize>().ok();
                                self.start_line = parsed;
                                let _ = self.sender.send(ToolBlockEvent::ToolParameters(
                                    ToolParameters::new(
                                        "start_line".to_owned(),
                                        suffix_removed.to_owned(),
                                        suffix_removed.to_owned(),
                                    ),
                                ));
                            }
                        }
                    } else if answer_line_at_index.starts_with("<end_line>")
                        && answer_line_at_index.ends_with("</end_line>")
                    {
                        if let Some(prefix_removed) =
                            answer_line_at_index.strip_prefix("<end_line>")
                        {
                            if let Some(suffix_removed) = prefix_removed.strip_suffix("</end_line>")
                            {
                                let parsed = suffix_removed.parse::<usize>().ok();
                                self.end_line = parsed;
                                let _ = self.sender.send(ToolBlockEvent::ToolParameters(
                                    ToolParameters::new(
                                        "end_line".to_owned(),
                                        suffix_removed.to_owned(),
                                        suffix_removed.to_owned(),
                                    ),
                                ));
                            }
                        }
                    } else if answer_line_at_index == "<pattern>" {
                        self.tool_block_status = ToolBlockStatus::GlobPatternFound;
                    } else if answer_line_at_index == "<fs_file_path>" {
                        self.tool_block_status = ToolBlockStatus::FilePathFound;
                    } else if answer_line_at_index == "<instruction>" {
                        self.tool_block_status = ToolBlockStatus::InstructionFound;
                    } else if answer_line_at_index == "<directory_path>" {
                        self.tool_block_status = ToolBlockStatus::DirectoryPathFound;
                    } else if answer_line_at_index == "<recursive>" {
                        self.tool_block_status = ToolBlockStatus::RecursiveFound;
                    } else if answer_line_at_index == "<regex_pattern>" {
                        self.tool_block_status = ToolBlockStatus::RegexPatternFound;
                    } else if answer_line_at_index == "<file_pattern>" {
                        self.tool_block_status = ToolBlockStatus::FilePatternFound;
                    } else if answer_line_at_index == "<command>" {
                        self.tool_block_status = ToolBlockStatus::CommandFound;
                    } else if answer_line_at_index == "<question>" {
                        self.tool_block_status = ToolBlockStatus::QuestionFound;
                    } else if answer_line_at_index == "<result>" {
                        self.tool_block_status = ToolBlockStatus::ResultFound;
                    } else if answer_line_at_index == "<fs_file_paths>" {
                        self.tool_block_status = ToolBlockStatus::FilePathsFound;
                    } else if answer_line_at_index == "</grep_string>" {
                        self.tool_block_status = ToolBlockStatus::NoBlock;
                        match (
                            self.directory_path.clone(),
                            self.regex_pattern_found.clone(),
                        ) {
                            (Some(directory_path), Some(regex_pattern)) => {
                                self.tool_input_partial =
                                    Some(ToolInputPartial::SearchFileContentWithRegex(
                                        SearchFileContentInputPartial::new(
                                            directory_path,
                                            regex_pattern,
                                            self.file_pattern.clone(),
                                        ),
                                    ));
                                let _ = self.sender.send(ToolBlockEvent::ToolWithParametersFound);
                            }
                            _ => {}
                        }
                        self.tool_type_possible = None;
                    } else if answer_line_at_index == "</code_edit_input>" {
                        self.tool_block_status = ToolBlockStatus::NoBlock;
                        match (self.fs_file_path.clone(), self.instruction.clone()) {
                            (Some(fs_file_path), Some(instruction)) => {
                                self.tool_input_partial = Some(ToolInputPartial::CodeEditing(
                                    CodeEditingPartialRequest::new(fs_file_path, instruction),
                                ));
                                let _ = self.sender.send(ToolBlockEvent::ToolWithParametersFound);
                            }
                            _ => {}
                        }
                        self.tool_type_possible = None;
                    } else if answer_line_at_index == "</semantic_search>" {
                        self.tool_block_status = ToolBlockStatus::NoBlock;
                        match self.question.clone() {
                            Some(question) => {
                                self.tool_input_partial = Some(ToolInputPartial::SemanticSearch(
                                    SemanticSearchParametersPartial::new(question),
                                ));
                                let _ = self.sender.send(ToolBlockEvent::ToolWithParametersFound);
                            }
                            _ => {}
                        }
                        self.tool_type_possible = None;
                    } else if answer_line_at_index == "</list_files>" {
                        self.tool_block_status = ToolBlockStatus::NoBlock;
                        match (self.directory_path.clone(), self.recursive.clone()) {
                            (Some(directory_path), Some(recursive)) => {
                                self.tool_input_partial = Some(ToolInputPartial::ListFiles(
                                    ListFilesInputPartial::new(directory_path, recursive),
                                ));
                                let _ = self.sender.send(ToolBlockEvent::ToolWithParametersFound);
                            }
                            _ => {}
                        }
                        self.tool_type_possible = None;
                    } else if answer_line_at_index == "</read_file>" {
                        // The big one: read_file
                        self.tool_block_status = ToolBlockStatus::NoBlock;
                        if let Some(fs_file_path) = self.fs_file_path.clone() {
                            let start_line = self.start_line;
                            let end_line = self.end_line;
                            let request =
                                OpenFileRequestPartial::new(fs_file_path, start_line, end_line);
                            self.tool_input_partial = Some(ToolInputPartial::OpenFile(request));
                            let _ = self.sender.send(ToolBlockEvent::ToolWithParametersFound);
                        } else {
                            println!("Warning: fs_file_path was None, skipping OpenFile request creation");
                        }

                        // Reset any temporary state so it doesn't leak across tool calls
                        self.tool_type_possible = None;
                        self.fs_file_path = None;
                        self.start_line = None;
                        self.end_line = None;
                    } else if answer_line_at_index == "</get_diagnostics>" {
                        self.tool_block_status = ToolBlockStatus::NoBlock;
                        self.tool_input_partial = Some(ToolInputPartial::LSPDiagnostics(
                            WorkspaceDiagnosticsPartial::new(),
                        ));
                        let _ = self.sender.send(ToolBlockEvent::ToolWithParametersFound);
                        self.tool_type_possible = None;
                    } else if answer_line_at_index == "<wait_for_exit>" {
                        self.tool_block_status = ToolBlockStatus::WaitForExitFound;
                    } else if answer_line_at_index.starts_with("<wait_for_exit>")
                        && answer_line_at_index.ends_with("</wait_for_exit>")
                    {
                        // Parse inline wait_for_exit value
                        if let Some(prefix_removed) =
                            answer_line_at_index.strip_prefix("<wait_for_exit>")
                        {
                            if let Some(suffix_removed) =
                                prefix_removed.strip_suffix("</wait_for_exit>")
                            {
                                self.wait_for_exit =
                                    Some(suffix_removed.parse::<bool>().unwrap_or(true));
                                let _ = self.sender.send(ToolBlockEvent::ToolParameters(
                                    ToolParameters {
                                        field_name: "wait_for_exit".to_owned(),
                                        field_content_up_until_now: suffix_removed.to_owned(),
                                        field_content_delta: suffix_removed.to_owned(),
                                    },
                                ));
                            }
                        }
                    } else if answer_line_at_index == "</execute_command>" {
                        self.tool_block_status = ToolBlockStatus::NoBlock;
                        match self.command.clone() {
                            Some(command) => {
                                self.tool_input_partial = Some(ToolInputPartial::TerminalCommand(
                                    TerminalInputPartial::new(
                                        command.to_owned(),
                                        self.wait_for_exit.unwrap_or(true),
                                    ),
                                ));
                                let _ = self.sender.send(ToolBlockEvent::ToolWithParametersFound);
                            }
                            _ => {}
                        }
                        self.tool_type_possible = None;
                    } else if answer_line_at_index == "</attempt_completion>" {
                        self.tool_block_status = ToolBlockStatus::NoBlock;
                        match self.result.clone() {
                            Some(result) => {
                                self.tool_input_partial =
                                    Some(ToolInputPartial::AttemptCompletion(
                                        AttemptCompletionClientRequest::new(
                                            result,
                                            self.command.clone(),
                                        ),
                                    ));
                                let _ = self.sender.send(ToolBlockEvent::ToolWithParametersFound);
                            }
                            _ => {}
                        }
                        self.tool_type_possible = None;
                    } else if answer_line_at_index == "</ask_followup_question>" {
                        self.tool_block_status = ToolBlockStatus::NoBlock;
                        match self.question.clone() {
                            Some(question) => {
                                self.tool_input_partial =
                                    Some(ToolInputPartial::AskFollowupQuestions(
                                        AskFollowupQuestionsRequest::new(question),
                                    ));
                                let _ = self.sender.send(ToolBlockEvent::ToolWithParametersFound);
                            }
                            _ => {}
                        }
                        self.tool_type_possible = None;
                    } else if answer_line_at_index == "</repo_map_generation>" {
                        self.tool_block_status = ToolBlockStatus::NoBlock;
                        match self.directory_path.clone() {
                            Some(directory_path) => {
                                self.tool_input_partial =
                                    Some(ToolInputPartial::RepoMapGeneration(
                                        RepoMapGeneratorRequestPartial::new(directory_path),
                                    ));
                                let _ = self.sender.send(ToolBlockEvent::ToolWithParametersFound);
                            }
                            _ => {}
                        }
                        self.tool_type_possible = None;
                    } else if answer_line_at_index == "</test_runner>" {
                        self.tool_block_status = ToolBlockStatus::NoBlock;
                        self.tool_type_possible = None;
                        match self.fs_file_paths.clone() {
                            Some(fs_file_paths) => {
                                self.tool_input_partial = Some(ToolInputPartial::TestRunner(
                                    TestRunnerRequestPartial::new(fs_file_paths),
                                ));
                                let _ = self.sender.send(ToolBlockEvent::ToolWithParametersFound);
                            }
                            _ => {}
                        }
                    } else if answer_line_at_index == "</request_screenshot>" {
                        self.tool_block_status = ToolBlockStatus::NoBlock;
                        self.tool_type_possible = None;
                        self.tool_input_partial = Some(ToolInputPartial::RequestScreenshot(
                            RequestScreenshotInputPartial::new(),
                        ));
                        let _ = self.sender.send(ToolBlockEvent::ToolWithParametersFound);
                    } else if answer_line_at_index == "</find_file>" {
                        self.tool_block_status = ToolBlockStatus::NoBlock;
                        self.tool_type_possible = None;
                        match self.pattern.clone() {
                            Some(pattern) => {
                                self.tool_input_partial = Some(ToolInputPartial::FindFile(
                                    FindFileInputPartial::new(pattern),
                                ));
                                let _ = self.sender.send(ToolBlockEvent::ToolWithParametersFound);
                            }
                            _ => {}
                        }
                    } else if answer_line_at_index == "<start_line>" {
                        self.tool_block_status = ToolBlockStatus::StartLineFound;
                    } else if answer_line_at_index == "<end_line>" {
                        self.tool_block_status = ToolBlockStatus::EndLineFound;
                    }
                }
                ToolBlockStatus::FilePathFound => {
                    if answer_line_at_index == "</fs_file_path>" {
                        self.tool_block_status = ToolBlockStatus::ToolFound;
                    } else {
                        self.fs_file_path = Some(answer_line_at_index.to_owned());
                        let _ = self
                            .sender
                            .send(ToolBlockEvent::ToolParameters(ToolParameters {
                                field_name: "fs_file_path".to_owned(),
                                field_content_up_until_now: answer_line_at_index.to_owned(),
                                field_content_delta: answer_line_at_index.to_owned(),
                            }));
                    }
                }
                ToolBlockStatus::FilePathsFound => {
                    if answer_line_at_index == "</fs_file_paths>" {
                        self.tool_block_status = ToolBlockStatus::ToolFound;
                    } else {
                        let mut fs_file_paths = self.fs_file_paths.clone().unwrap_or(vec![]);
                        fs_file_paths.push(answer_line_at_index.to_owned());
                        self.fs_file_paths = Some(fs_file_paths);
                        let _ = self
                            .sender
                            .send(ToolBlockEvent::ToolParameters(ToolParameters {
                                field_name: "fs_file_paths".to_owned(),
                                field_content_up_until_now: answer_line_at_index.to_owned(),
                                field_content_delta: answer_line_at_index.to_owned(),
                            }));
                    }
                }
                ToolBlockStatus::InstructionFound => {
                    if answer_line_at_index == "</instruction>" {
                        self.tool_block_status = ToolBlockStatus::ToolFound;
                    } else {
                        match self.instruction.clone() {
                            Some(instruction) => {
                                let new_instruction = instruction + "\n" + answer_line_at_index;
                                let _ = self.sender.send(ToolBlockEvent::ToolParameters(
                                    ToolParameters {
                                        field_name: "instruction".to_owned(),
                                        field_content_up_until_now: new_instruction.clone(),
                                        field_content_delta: answer_line_at_index.to_owned(),
                                    },
                                ));
                                self.instruction = Some(new_instruction);
                            }
                            None => self.instruction = Some(answer_line_at_index.to_owned()),
                        }
                    }
                }
                ToolBlockStatus::DirectoryPathFound => {
                    if answer_line_at_index == "</directory_path>" {
                        self.tool_block_status = ToolBlockStatus::ToolFound;
                    } else {
                        self.directory_path = Some(answer_line_at_index.to_owned());
                        let _ = self
                            .sender
                            .send(ToolBlockEvent::ToolParameters(ToolParameters {
                                field_name: "directory_path".to_owned(),
                                field_content_up_until_now: answer_line_at_index.to_owned(),
                                field_content_delta: answer_line_at_index.to_owned(),
                            }));
                    }
                }
                ToolBlockStatus::RecursiveFound => {
                    if answer_line_at_index == "</recursive>" {
                        self.tool_block_status = ToolBlockStatus::ToolFound;
                    } else {
                        let recursive_value = answer_line_at_index.parse::<bool>().unwrap_or(false);
                        self.recursive = Some(recursive_value);
                        let _ = self
                            .sender
                            .send(ToolBlockEvent::ToolParameters(ToolParameters {
                                field_name: "recursive".to_owned(),
                                field_content_up_until_now: answer_line_at_index.to_owned(),
                                field_content_delta: answer_line_at_index.to_owned(),
                            }));
                    }
                }
                ToolBlockStatus::RegexPatternFound => {
                    if answer_line_at_index == "</regex_pattern>" {
                        self.tool_block_status = ToolBlockStatus::ToolFound;
                    } else {
                        match self.regex_pattern_found.clone() {
                            Some(existing_pattern) => {
                                let new_pattern =
                                    existing_pattern.clone() + "\n" + answer_line_at_index;
                                let _ = self.sender.send(ToolBlockEvent::ToolParameters(
                                    ToolParameters {
                                        field_name: "regex_pattern".to_owned(),
                                        field_content_up_until_now: new_pattern.clone(),
                                        field_content_delta: answer_line_at_index.to_owned(),
                                    },
                                ));
                                self.regex_pattern_found = Some(new_pattern);
                            }
                            None => {
                                self.regex_pattern_found = Some(answer_line_at_index.to_owned());
                                let _ = self.sender.send(ToolBlockEvent::ToolParameters(
                                    ToolParameters {
                                        field_name: "regex_pattern".to_owned(),
                                        field_content_up_until_now: answer_line_at_index.to_owned(),
                                        field_content_delta: answer_line_at_index.to_owned(),
                                    },
                                ));
                            }
                        }
                    }
                }
                ToolBlockStatus::FilePatternFound => {
                    if answer_line_at_index == "</file_pattern>" {
                        self.tool_block_status = ToolBlockStatus::ToolFound;
                    } else {
                        self.file_pattern = Some(answer_line_at_index.to_owned());
                        let _ = self
                            .sender
                            .send(ToolBlockEvent::ToolParameters(ToolParameters {
                                field_name: "file_pattern".to_owned(),
                                field_content_up_until_now: answer_line_at_index.to_owned(),
                                field_content_delta: answer_line_at_index.to_owned(),
                            }));
                    }
                }
                ToolBlockStatus::CommandFound => {
                    if answer_line_at_index == "</command>" {
                        self.tool_block_status = ToolBlockStatus::ToolFound;
                    } else {
                        match self.command.clone() {
                            Some(command) => {
                                let new_command = command.clone() + "\n" + answer_line_at_index;
                                let _ = self.sender.send(ToolBlockEvent::ToolParameters(
                                    ToolParameters {
                                        field_name: "command".to_owned(),
                                        field_content_up_until_now: new_command.clone(),
                                        field_content_delta: answer_line_at_index.to_owned(),
                                    },
                                ));
                                self.command = Some(new_command);
                            }
                            None => {
                                self.command = Some(answer_line_at_index.to_owned());
                                let _ = self.sender.send(ToolBlockEvent::ToolParameters(
                                    ToolParameters {
                                        field_name: "command".to_owned(),
                                        field_content_up_until_now: answer_line_at_index.to_owned(),
                                        field_content_delta: answer_line_at_index.to_owned(),
                                    },
                                ));
                            }
                        }
                    }
                }
                ToolBlockStatus::QuestionFound => {
                    if answer_line_at_index == "</question>" {
                        self.tool_block_status = ToolBlockStatus::ToolFound;
                    } else {
                        match self.question.clone() {
                            Some(question) => {
                                let new_question = question.clone() + "\n" + answer_line_at_index;
                                let _ = self.sender.send(ToolBlockEvent::ToolParameters(
                                    ToolParameters {
                                        field_name: "question".to_owned(),
                                        field_content_up_until_now: new_question.clone(),
                                        field_content_delta: answer_line_at_index.to_owned(),
                                    },
                                ));
                                self.question = Some(new_question);
                            }
                            None => {
                                self.question = Some(answer_line_at_index.to_owned());
                                let _ = self.sender.send(ToolBlockEvent::ToolParameters(
                                    ToolParameters {
                                        field_name: "question".to_owned(),
                                        field_content_up_until_now: answer_line_at_index.to_owned(),
                                        field_content_delta: answer_line_at_index.to_owned(),
                                    },
                                ));
                            }
                        }
                    }
                }
                ToolBlockStatus::ResultFound => {
                    if answer_line_at_index == "</result>" {
                        self.tool_block_status = ToolBlockStatus::ToolFound;
                    } else {
                        match self.result.clone() {
                            Some(result) => {
                                let new_result = result.clone() + "\n" + answer_line_at_index;
                                let _ = self.sender.send(ToolBlockEvent::ToolParameters(
                                    ToolParameters {
                                        field_name: "result".to_owned(),
                                        field_content_up_until_now: new_result.clone(),
                                        field_content_delta: answer_line_at_index.to_owned(),
                                    },
                                ));
                                self.result = Some(new_result);
                            }
                            None => {
                                self.result = Some(answer_line_at_index.to_owned());
                                let _ = self.sender.send(ToolBlockEvent::ToolParameters(
                                    ToolParameters {
                                        field_name: "result".to_owned(),
                                        field_content_up_until_now: answer_line_at_index.to_owned(),
                                        field_content_delta: answer_line_at_index.to_owned(),
                                    },
                                ));
                            }
                        }
                    }
                }
                ToolBlockStatus::WaitForExitFound => {
                    if answer_line_at_index == "</wait_for_exit>" {
                        self.tool_block_status = ToolBlockStatus::ToolFound;
                    } else {
                        self.wait_for_exit =
                            Some(answer_line_at_index.parse::<bool>().unwrap_or(true));
                        let _ = self
                            .sender
                            .send(ToolBlockEvent::ToolParameters(ToolParameters {
                                field_name: "wait_for_exit".to_owned(),
                                field_content_up_until_now: answer_line_at_index.to_owned(),
                                field_content_delta: answer_line_at_index.to_owned(),
                            }));
                    }
                }
                ToolBlockStatus::StartLineFound => {
                    if answer_line_at_index == "</start_line>" {
                        self.tool_block_status = ToolBlockStatus::ToolFound;
                    } else {
                        let parsed = answer_line_at_index.parse::<usize>().ok();
                        self.start_line = parsed;
                        let _ =
                            self.sender
                                .send(ToolBlockEvent::ToolParameters(ToolParameters::new(
                                    "start_line".to_owned(),
                                    answer_line_at_index.to_owned(),
                                    answer_line_at_index.to_owned(),
                                )));
                    }
                }
                ToolBlockStatus::EndLineFound => {
                    if answer_line_at_index == "</end_line>" {
                        self.tool_block_status = ToolBlockStatus::ToolFound;
                    } else {
                        let parsed = answer_line_at_index.parse::<usize>().ok();
                        self.end_line = parsed;
                        let _ =
                            self.sender
                                .send(ToolBlockEvent::ToolParameters(ToolParameters::new(
                                    "end_line".to_owned(),
                                    answer_line_at_index.to_owned(),
                                    answer_line_at_index.to_owned(),
                                )));
                    }
                }
                ToolBlockStatus::GlobPatternFound => {
                    if answer_line_at_index == "</pattern>" {
                        self.tool_block_status = ToolBlockStatus::ToolFound;
                    } else {
                        self.pattern = Some(answer_line_at_index.to_owned());
                        let _ = self
                            .sender
                            .send(ToolBlockEvent::ToolParameters(ToolParameters {
                                field_name: "pattern".to_owned(),
                                field_content_up_until_now: answer_line_at_index.to_owned(),
                                field_content_delta: answer_line_at_index.to_owned(),
                            }));
                    }
                }
            }
        }
    }
}

/// Helps to get the last line number which has a \n
fn get_last_newline_line_number(s: &str) -> Option<usize> {
    s.rfind('\n')
        .map(|last_index| s[..=last_index].chars().filter(|&c| c == '\n').count())
}

#[cfg(test)]
mod tests {
    use super::ToolUseAgentReasoningParams;
    use super::ToolUseGenerator;

    #[test]
    fn test_agent_reasoning_params_parsing() {
        let response = r#"<plan>
<instruction>
1. Create a standalone Python script that demonstrates the unexpected behavior of separability_matrix with nested compound models.  
2. Run the script to confirm that the final matrix for "m.Pix2Sky_TAN() & cm" is not the block diagonal, as suspected.  
3. Analyze the output and proceed to inspect "astropy/modeling/separable.py" to understand how the separability_matrix is computed.  
4. Propose and implement a fix in the code.  
5. Rerun the reproduction script to verify the fix.  
6. Confirm that the unexpected behavior is resolved.
</instruction>
</plan>

<current_task>
<instruction>
1) In the root directory of the "astropy" repository, create a file named "reproduce_separability_issue.py".  
2) In that file, reproduce the user's example code demonstrating the nested compound models and how separability_matrix is returning unexpected results:
--------------------------------------------------------------------------------
from astropy.modeling import models as m
from astropy.modeling.separable import separability_matrix

def main():
    cm = m.Linear1D(10) & m.Linear1D(5)
    print("separability_matrix(cm):")
    print(separability_matrix(cm))
    
    tan_and_cm = m.Pix2Sky_TAN() & cm
    print("\nseparability_matrix(m.Pix2Sky_TAN() & cm):")
    print(separability_matrix(tan_and_cm))

if __name__ == "__main__":
    main()
--------------------------------------------------------------------------------
3) Save your changes.  
4) Run the script (e.g., "python reproduce_separability_issue.py") in the same directory and capture the output for our reference.
</instruction>
</current_task>"#;
        let parsed_response = ToolUseAgentReasoningParams::from_response(&response);
        assert!(!parsed_response.instruction.is_empty());
        assert!(!parsed_response.plan.is_empty());
    }

    #[test]
    fn test_make_tool_parsing_work() {
        let input = r#"<thinking>
I need to first locate and read the Tool trait definition. Based on the context, it's likely in one of the Rust source files. Let me search for it.
</thinking>

<grep_string>
<directory_path>
/Users/skcd/test_repo/sidecar
</directory_path>
<regex_pattern>
trait\s+Tool\s*\{
</regex_pattern>
<file_pattern>
*.rs
</file_pattern>
</grep_string>"#;
        let (sender, _receiver) = tokio::sync::mpsc::unbounded_channel();
        let mut tool_use_generator = ToolUseGenerator::new(sender);
        tool_use_generator.add_delta(&input);
        tool_use_generator.flush_answer();

        let tool_use_possible = tool_use_generator.tool_input_partial;
        assert!(tool_use_possible.is_some());
    }

    #[test]
    fn test_parsing_same_line_input_works() {
        let input = r#"<thinking>
I need to first locate and read the Tool trait definition. Based on the context, it's likely in one of the Rust source files. Let me search for it.
</thinking>

<grep_string>
<directory_path>/Users/skcd/test_repo/sidecar</directory_path>
<regex_pattern>trait\s+Tool\s*\{</regex_pattern>
<file_pattern>*.rs</file_pattern>
</grep_string>"#;
        let (sender, _receiver) = tokio::sync::mpsc::unbounded_channel();
        let mut tool_use_generator = ToolUseGenerator::new(sender);
        tool_use_generator.add_delta(&input);
        tool_use_generator.flush_answer();

        let tool_use_possible = tool_use_generator.tool_input_partial;
        assert!(tool_use_possible.is_some());
    }
}<|MERGE_RESOLUTION|>--- conflicted
+++ resolved
@@ -385,7 +385,7 @@
 {{High-level step-by-step plan}}
 </instruction>
 </plan>
-- This is the updated plan, reflecting the overall strategy and steps to address the user problem. 
+- This is the updated plan, reflecting the overall strategy and steps to address the user problem.
 - Include a brief acknowledgment of completed tasks from previous instructions so they are not repeated.
 
 ### Notes Section (if needed)
@@ -1356,12 +1356,6 @@
                     tool_use_generator.add_delta(delta);
                 }
             }
-<<<<<<< HEAD
-
-            // for forcing a flush, we append a \n on our own to the answer up until now
-            // so that there are no remaining lines
-=======
->>>>>>> 3b9d3b29
             tool_use_generator.flush_answer();
             let thinking_for_tool = tool_use_generator.thinking;
             let tool_input_partial = tool_use_generator.tool_input_partial;
@@ -1416,7 +1410,6 @@
             }
         }
 
-<<<<<<< HEAD
         // If the loop was broken due to cancellation, return early with CancelledResponseStream
         if cancellation_token.is_cancelled() {
             return Err(SymbolError::CancelledResponseStream);
@@ -1431,24 +1424,10 @@
                     ))),
                     None => Ok(ToolUseAgentOutputType::Failure(complete_response)),
                 };
-                Ok(ToolUseAgentOutput::new(final_output?, llm_statistics))
+                Ok(Some(ToolUseAgentOutput::new(final_output?, llm_statistics)))
             }
-            Ok(Err(_)) | Err(_) => Err(SymbolError::CancelledResponseStream)
-=======
-        if let Ok((thinking_for_tool, tool_input_partial, llm_statistics, complete_response)) =
-            delta_updater_task.await
-        {
-            let final_output = match tool_input_partial {
-                Some(tool_input_partial) => Ok(ToolUseAgentOutputType::Success((
-                    tool_input_partial,
-                    thinking_for_tool,
-                ))),
-                None => Ok(ToolUseAgentOutputType::Failure(complete_response)),
-            };
-            return Ok(Some(ToolUseAgentOutput::new(final_output?, llm_statistics)));
->>>>>>> 3b9d3b29
+            Ok(Err(_)) | Err(_) => Err(SymbolError::CancelledResponseStream),
         }
-        Ok(None)
     }
 }
 
@@ -2425,18 +2404,18 @@
     fn test_agent_reasoning_params_parsing() {
         let response = r#"<plan>
 <instruction>
-1. Create a standalone Python script that demonstrates the unexpected behavior of separability_matrix with nested compound models.  
-2. Run the script to confirm that the final matrix for "m.Pix2Sky_TAN() & cm" is not the block diagonal, as suspected.  
-3. Analyze the output and proceed to inspect "astropy/modeling/separable.py" to understand how the separability_matrix is computed.  
-4. Propose and implement a fix in the code.  
-5. Rerun the reproduction script to verify the fix.  
+1. Create a standalone Python script that demonstrates the unexpected behavior of separability_matrix with nested compound models.
+2. Run the script to confirm that the final matrix for "m.Pix2Sky_TAN() & cm" is not the block diagonal, as suspected.
+3. Analyze the output and proceed to inspect "astropy/modeling/separable.py" to understand how the separability_matrix is computed.
+4. Propose and implement a fix in the code.
+5. Rerun the reproduction script to verify the fix.
 6. Confirm that the unexpected behavior is resolved.
 </instruction>
 </plan>
 
 <current_task>
 <instruction>
-1) In the root directory of the "astropy" repository, create a file named "reproduce_separability_issue.py".  
+1) In the root directory of the "astropy" repository, create a file named "reproduce_separability_issue.py".
 2) In that file, reproduce the user's example code demonstrating the nested compound models and how separability_matrix is returning unexpected results:
 --------------------------------------------------------------------------------
 from astropy.modeling import models as m
@@ -2446,7 +2425,7 @@
     cm = m.Linear1D(10) & m.Linear1D(5)
     print("separability_matrix(cm):")
     print(separability_matrix(cm))
-    
+
     tan_and_cm = m.Pix2Sky_TAN() & cm
     print("\nseparability_matrix(m.Pix2Sky_TAN() & cm):")
     print(separability_matrix(tan_and_cm))
@@ -2454,7 +2433,7 @@
 if __name__ == "__main__":
     main()
 --------------------------------------------------------------------------------
-3) Save your changes.  
+3) Save your changes.
 4) Run the script (e.g., "python reproduce_separability_issue.py") in the same directory and capture the output for our reference.
 </instruction>
 </current_task>"#;
