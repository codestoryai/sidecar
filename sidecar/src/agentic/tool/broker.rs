use anyhow::Context;
use async_trait::async_trait;
use llm_client::broker::LLMBroker;
use mcp_client_rs::client::Client;
use mcp_client_rs::client::ClientBuilder;
use serde::Deserialize;
use std::{collections::HashMap, sync::Arc};

use crate::{
    agentic::symbol::identifier::LLMProperties, chunking::languages::TSLanguageParsing,
    inline_completion::symbols_tracker::SymbolTrackerInline,
};

use super::mcp::integration_tool::DynamicMCPTool;
use super::{
    code_edit::{
        filter_edit::FilterEditOperationBroker, find::FindCodeSectionsToEdit,
        models::broker::CodeEditBroker, search_and_replace::SearchAndReplaceEditing,
        test_correction::TestCorrection, types::CodeEditingTool,
    },
    code_symbol::{
        apply_outline_edit_to_range::ApplyOutlineEditsToRange, correctness::CodeCorrectnessBroker,
        error_fix::CodeSymbolErrorFixBroker, find_file_for_new_symbol::FindFileForNewSymbol,
        find_symbols_to_edit_in_context::FindSymbolsToEditInContext,
        followup::ClassSymbolFollowupBroker, important::CodeSymbolImportantBroker,
        initial_request_follow::CodeSymbolFollowInitialRequestBroker,
        new_location::CodeSymbolNewLocation, new_sub_symbol::NewSubSymbolRequired,
        planning_before_code_edit::PlanningBeforeCodeEdit, probe::ProbeEnoughOrDeeper,
        probe_question_for_symbol::ProbeQuestionForSymbol,
        probe_try_hard_answer::ProbeTryHardAnswer, repo_map_search::RepoMapSearchBroker,
        reranking_symbols_for_editing_context::ReRankingSnippetsForCodeEditingContext,
        scratch_pad::ScratchPadAgentBroker, should_edit::ShouldEditCodeSymbol,
    },
    editor::apply::EditorApply,
    errors::ToolError,
    feedback::feedback::FeedbackClientGenerator,
    file::file_finder::ImportantFilesFinderBroker,
    filtering::broker::CodeToEditFormatterBroker,
    git::{diff_client::GitDiffClient, edited_files::EditedFiles},
    grep::file::FindInFile,
    input::{ToolInput, ToolInputPartial},
    lsp::{
        create_file::LSPCreateFile,
        diagnostics::LSPDiagnostics,
        file_diagnostics::FileDiagnostics,
        get_outline_nodes::OutlineNodesUsingEditorClient,
        go_to_previous_word::GoToPreviousWordClient,
        gotodefintion::LSPGoToDefinition,
        gotoimplementations::LSPGoToImplementation,
        gotoreferences::LSPGoToReferences,
        gototypedefinition::LSPGoToTypeDefinition,
        grep_symbol::GrepSymbolInCodebase,
        inlay_hints::InlayHints,
        list_files::ListFilesClient,
        open_file::LSPOpenFile,
        quick_fix::{LSPQuickFixClient, LSPQuickFixInvocationClient},
        search_file::SearchFileContentClient,
        subprocess_spawned_output::SubProcessSpawnedPendingOutputClient,
        undo_changes::UndoChangesMadeDuringExchange,
    },
    output::ToolOutput,
    plan::{
        add_steps::PlanAddStepClient, generator::StepGeneratorClient, reasoning::ReasoningClient,
        updater::PlanUpdaterClient,
    },
    r#type::{Tool, ToolRewardScale, ToolType},
    ref_filter::ref_filter::ReferenceFilterBroker,
    repo_map::generator::RepoMapGeneratorClient,
    rerank::base::ReRankBroker,
    reward::client::RewardClientGenerator,
    search::big_search::BigSearchBroker,
    session::{
        ask_followup_question::AskFollowupQuestions, attempt_completion::AttemptCompletionClient,
        chat::SessionChatClient, exchange::SessionExchangeClient,
        hot_streak::SessionHotStreakClient,
    },
    swe_bench::test_tool::SWEBenchTestTool,
    terminal::terminal::TerminalTool,
    test_runner::runner::TestRunner,
};

pub struct ToolBrokerConfiguration {
    editor_agent: Option<LLMProperties>,
    apply_edits_directly: bool,
}

impl ToolBrokerConfiguration {
    pub fn new(editor_agent: Option<LLMProperties>, apply_edits_directly: bool) -> Self {
        Self {
            editor_agent,
            apply_edits_directly,
        }
    }
}

// TODO(skcd): We want to use a different serializer and deserializer for this
// since we are going to be storing an array of tools over here, we have to make
// sure that we do not store everything about the tool but a representation of it
pub struct ToolBroker {
    tools: HashMap<ToolType, Box<dyn Tool + Send + Sync>>,
}

impl ToolBroker {
    pub fn new(
        llm_client: Arc<LLMBroker>,
        code_edit_broker: Arc<CodeEditBroker>,
        symbol_tracking: Arc<SymbolTrackerInline>,
        language_broker: Arc<TSLanguageParsing>,
        tool_broker_config: ToolBrokerConfiguration,
        // Use this if the llm we were talking to times out or does not produce
        // outout which is coherent
        // we should have finer control over the fail-over llm but for now
        // a global setting like this is fine
        fail_over_llm: LLMProperties,
    ) -> Self {
        let mut tools: HashMap<ToolType, Box<dyn Tool + Send + Sync>> = Default::default();
        tools.insert(
            ToolType::CodeEditing,
            Box::new(
                CodeEditingTool::new(
                    llm_client.clone(),
                    code_edit_broker.clone(),
                    fail_over_llm.clone(),
                )
                .set_editor_config(tool_broker_config.editor_agent.clone()),
            ),
        );
        tools.insert(ToolType::LSPDiagnostics, Box::new(LSPDiagnostics::new()));
        tools.insert(
            ToolType::FindCodeSnippets,
            Box::new(FindCodeSectionsToEdit::new(
                symbol_tracking,
                language_broker,
                code_edit_broker.clone(),
                llm_client.clone(),
            )),
        );
        tools.insert(
            ToolType::ReRank,
            Box::new(ReRankBroker::new(llm_client.clone())),
        );
        tools.insert(
            ToolType::RequestImportantSymbols,
            Box::new(CodeSymbolImportantBroker::new(
                llm_client.clone(),
                fail_over_llm.clone(),
            )),
        );
        tools.insert(
            ToolType::FindCodeSymbolsCodeBaseWide,
            Box::new(CodeSymbolImportantBroker::new(
                llm_client.clone(),
                fail_over_llm.clone(),
            )),
        );
        tools.insert(
            ToolType::UtilityCodeSymbolSearch,
            Box::new(CodeSymbolImportantBroker::new(
                llm_client.clone(),
                fail_over_llm.clone(),
            )),
        );
        tools.insert(
            ToolType::GoToDefinitions,
            Box::new(LSPGoToDefinition::new()),
        );
        tools.insert(ToolType::GoToReferences, Box::new(LSPGoToReferences::new()));
        tools.insert(ToolType::OpenFile, Box::new(LSPOpenFile::new()));
        tools.insert(ToolType::GrepInFile, Box::new(FindInFile::new()));
        tools.insert(
            ToolType::GoToImplementations,
            Box::new(LSPGoToImplementation::new()),
        );
        tools.insert(
            ToolType::FilterCodeSnippetsForEditing,
            Box::new(CodeToEditFormatterBroker::new(
                llm_client.clone(),
                fail_over_llm.clone(),
            )),
        );
        tools.insert(
            ToolType::CodeCorrectnessActionSelection,
            Box::new(CodeCorrectnessBroker::new(
                llm_client.clone(),
                fail_over_llm.clone(),
            )),
        );
        tools.insert(
            ToolType::CodeEditingForError,
            Box::new(CodeSymbolErrorFixBroker::new(
                llm_client.clone(),
                fail_over_llm.clone(),
            )),
        );
        tools.insert(
            ToolType::FilterCodeSnippetsSingleSymbolForEditing,
            Box::new(CodeToEditFormatterBroker::new(
                llm_client.clone(),
                fail_over_llm.clone(),
            )),
        );
        tools.insert(
            ToolType::EditorApplyEdits,
            Box::new(EditorApply::new(tool_broker_config.apply_edits_directly)),
        );
        tools.insert(ToolType::GetQuickFix, Box::new(LSPQuickFixClient::new()));
        tools.insert(
            ToolType::ApplyQuickFix,
            Box::new(LSPQuickFixInvocationClient::new()),
        );
        tools.insert(
            ToolType::ClassSymbolFollowup,
            Box::new(ClassSymbolFollowupBroker::new(
                llm_client.clone(),
                fail_over_llm.clone(),
            )),
        );
        tools.insert(
            ToolType::ProbePossible,
            Box::new(CodeSymbolImportantBroker::new(
                llm_client.clone(),
                fail_over_llm.clone(),
            )),
        );
        tools.insert(
            ToolType::ProbeQuestion,
            Box::new(CodeSymbolImportantBroker::new(
                llm_client.clone(),
                fail_over_llm.clone(),
            )),
        );
        tools.insert(
            ToolType::ProbeSubSymbol,
            Box::new(CodeToEditFormatterBroker::new(
                llm_client.clone(),
                fail_over_llm.clone(),
            )),
        );
        tools.insert(
            ToolType::ProbeFollowAlongSymbol,
            Box::new(CodeSymbolImportantBroker::new(
                llm_client.clone(),
                fail_over_llm.clone(),
            )),
        );
        tools.insert(
            ToolType::ProbeSummarizeAnswer,
            Box::new(CodeSymbolImportantBroker::new(
                llm_client.clone(),
                fail_over_llm.clone(),
            )),
        );
        tools.insert(
            ToolType::RepoMapSearch,
            Box::new(RepoMapSearchBroker::new(
                llm_client.clone(),
                fail_over_llm.clone(),
            )),
        );
        tools.insert(
            ToolType::ImportantFilesFinder,
            Box::new(ImportantFilesFinderBroker::new(
                llm_client.clone(),
                fail_over_llm.clone(),
            )),
        );
        // todo
        tools.insert(
            ToolType::BigSearch,
            Box::new(BigSearchBroker::new(
                llm_client.clone(),
                fail_over_llm.clone(),
            )),
        );
        tools.insert(
            ToolType::SWEBenchToolEndpoint,
            Box::new(SWEBenchTestTool::new()),
        );
        tools.insert(
            ToolType::TestCorrection,
            Box::new(TestCorrection::new(llm_client.clone())),
        );
        tools.insert(
            ToolType::CodeSymbolsToFollowInitialRequest,
            Box::new(CodeSymbolFollowInitialRequestBroker::new(
                llm_client.clone(),
            )),
        );
        tools.insert(
            ToolType::ProbeSubSymbolFiltering,
            Box::new(CodeToEditFormatterBroker::new(
                llm_client.clone(),
                fail_over_llm.clone(),
            )),
        );
        tools.insert(
            ToolType::ProbeEnoughOrDeeper,
            Box::new(ProbeEnoughOrDeeper::new(
                llm_client.clone(),
                fail_over_llm.clone(),
            )),
        );
        tools.insert(
            ToolType::ProbeCreateQuestionForSymbol,
            Box::new(ProbeQuestionForSymbol::new(
                llm_client.clone(),
                fail_over_llm.clone(),
            )),
        );
        tools.insert(
            ToolType::PlanningBeforeCodeEdit,
            Box::new(PlanningBeforeCodeEdit::new(
                llm_client.clone(),
                fail_over_llm.clone(),
            )),
        );
        tools.insert(
            ToolType::NewSubSymbolRequired,
            Box::new(NewSubSymbolRequired::new(
                llm_client.clone(),
                fail_over_llm.clone(),
            )),
        );
        tools.insert(
            ToolType::ProbeTryHardAnswer,
            Box::new(ProbeTryHardAnswer::new(
                llm_client.clone(),
                fail_over_llm.clone(),
            )),
        );
        tools.insert(
            ToolType::GrepSymbolInCodebase,
            Box::new(GrepSymbolInCodebase::new()),
        );
        tools.insert(
            ToolType::FindFileForNewSymbol,
            Box::new(FindFileForNewSymbol::new(
                llm_client.clone(),
                fail_over_llm.clone(),
            )),
        );
        tools.insert(
            ToolType::FindSymbolsToEditInContext,
            Box::new(FindSymbolsToEditInContext::new(
                llm_client.clone(),
                fail_over_llm.clone(),
            )),
        );
        tools.insert(
            ToolType::ReRankingCodeSnippetsForCodeEditingContext,
            Box::new(ReRankingSnippetsForCodeEditingContext::new(
                llm_client.clone(),
                fail_over_llm.clone(),
            )),
        );
        tools.insert(
            ToolType::ApplyOutlineEditToRange,
            Box::new(ApplyOutlineEditsToRange::new(
                llm_client.clone(),
                fail_over_llm.clone(),
                // if we are not applying directly, then we are going to stream
                // the edits to the frontend
                !tool_broker_config.apply_edits_directly,
            )),
        );
        tools.insert(
            ToolType::FilterEditOperation,
            Box::new(FilterEditOperationBroker::new(
                llm_client.clone(),
                fail_over_llm.clone(),
            )),
        );
        tools.insert(ToolType::InLayHints, Box::new(InlayHints::new()));
        tools.insert(
            ToolType::CodeSymbolNewLocation,
            Box::new(CodeSymbolNewLocation::new(
                llm_client.clone(),
                fail_over_llm.clone(),
            )),
        );
        tools.insert(
            ToolType::ShouldEditCode,
            Box::new(ShouldEditCodeSymbol::new(
                llm_client.clone(),
                fail_over_llm.clone(),
            )),
        );
        tools.insert(
            ToolType::SearchAndReplaceEditing,
            Box::new(SearchAndReplaceEditing::new(
                llm_client.clone(),
                fail_over_llm.clone(),
                Arc::new(Box::new(LSPOpenFile::new())),
            )),
        );
        tools.insert(ToolType::GitDiff, Box::new(GitDiffClient::new()));
        tools.insert(
            ToolType::OutlineNodesUsingEditor,
            Box::new(OutlineNodesUsingEditorClient::new()),
        );
        tools.insert(
            ToolType::ReferencesFilter,
            Box::new(ReferenceFilterBroker::new(
                llm_client.clone(),
                fail_over_llm.clone(),
            )),
        );
        tools.insert(
            ToolType::ScratchPadAgent,
            Box::new(ScratchPadAgentBroker::new(llm_client.clone())),
        );
        tools.insert(ToolType::EditedFiles, Box::new(EditedFiles::new()));
        tools.insert(
            ToolType::Reasoning,
            Box::new(ReasoningClient::new(llm_client.clone())),
        );
        tools.insert(
            ToolType::PlanUpdater,
            Box::new(PlanUpdaterClient::new(llm_client.clone())),
        );
        tools.insert(
            ToolType::StepGenerator,
            Box::new(StepGeneratorClient::new(llm_client.clone())),
        );
        tools.insert(ToolType::CreateFile, Box::new(LSPCreateFile::new()));
        tools.insert(
            ToolType::PlanStepAdd,
            Box::new(PlanAddStepClient::new(llm_client.clone())),
        );
        tools.insert(ToolType::FileDiagnostics, Box::new(FileDiagnostics::new()));
        tools.insert(
            ToolType::GoToPreviousWordRange,
            Box::new(GoToPreviousWordClient::new()),
        );
        tools.insert(
            ToolType::GoToTypeDefinition,
            Box::new(LSPGoToTypeDefinition::new()),
        );
        tools.insert(
            ToolType::ContextDrivenChatReply,
            Box::new(SessionChatClient::new(llm_client.clone())),
        );
        tools.insert(
            ToolType::NewExchangeDuringSession,
            Box::new(SessionExchangeClient::new()),
        );
        tools.insert(
            ToolType::UndoChangesMadeDuringSession,
            Box::new(UndoChangesMadeDuringExchange::new()),
        );
        tools.insert(
            ToolType::ContextDriveHotStreakReply,
            Box::new(SessionHotStreakClient::new(llm_client.clone())),
        );
        tools.insert(ToolType::TerminalCommand, Box::new(TerminalTool::new()));
        tools.insert(
            ToolType::SearchFileContentWithRegex,
            Box::new(SearchFileContentClient::new()),
        );
        tools.insert(ToolType::ListFiles, Box::new(ListFilesClient::new()));
        tools.insert(
            ToolType::AskFollowupQuestions,
            Box::new(AskFollowupQuestions::new()),
        );
        tools.insert(
            ToolType::AttemptCompletion,
            Box::new(AttemptCompletionClient::new()),
        );
        tools.insert(
            ToolType::RepoMapGeneration,
            Box::new(RepoMapGeneratorClient::new()),
        );
        tools.insert(
            ToolType::SubProcessSpawnedPendingOutput,
            Box::new(SubProcessSpawnedPendingOutputClient::new()),
        );
        tools.insert(ToolType::TestRunner, Box::new(TestRunner {}));
        tools.insert(
            ToolType::RewardGeneration,
            Box::new(RewardClientGenerator::new(llm_client.clone())),
        );
        tools.insert(
            ToolType::FeedbackGeneration,
            Box::new(FeedbackClientGenerator::new(llm_client)),
        );

        Self { tools }
    }

<<<<<<< HEAD
    /// discover each MCP server in ~/.aide/config.json
    /// create dynamic tools from each server
    /// used to augument broker initialization w/MCP tools
    pub async fn with_mcp(mut self) -> anyhow::Result<Self> {
        let clients = setup_mcp_clients().await?;
        if clients.is_empty() {
            return Ok(self);
=======
    /// Sets a reminder for the tool, including the name and the format of it
    pub fn get_tool_reminder(&self, tool_type: &ToolType) -> Option<String> {
        if let Some(tool) = self.tools.get(tool_type) {
            let tool_format = tool.tool_input_format();
            let tool_name = tool_type.to_string();
            Some(format!(
                r#"### {tool_name}
{tool_format}"#
            ))
        } else {
            None
        }
    }

    pub fn get_tool_description(&self, tool_type: &ToolType) -> Option<String> {
        if let Some(tool) = self.tools.get(tool_type) {
            let tool_description = tool.tool_description();
            let tool_format = tool.tool_input_format();
            Some(format!(
                r#"{tool_description}
{tool_format}"#
            ))
        } else {
            None
>>>>>>> e036fc46
        }

        // old
        // TODO: remove before merge
        // self.tools.insert(
        //     ToolType::MCPIntegrationTool,
        //     Box::new(MCPIntegrationToolBroker::new(clients.clone())),
        // );

        // Dynamically register each server’s discovered tools as "DynamicMCPTool(tool_name)"
        let mut known_tool_names = HashMap::new(); // to ensure no duplication across servers
        for (server_name, client) in clients {
            let list_res = client.list_tools().await.context(format!(
                "Failed listing tools from server '{}'",
                server_name
            ))?;

            // e.g. "tools" is the server's Vec<{name,description,schema}>
            for tool_info in list_res.tools {
                let name = tool_info.name;
                if let Some(conflict) = known_tool_names.get(&name) {
                    anyhow::bail!(
                        "Duplicate dynamic tool name '{}' found: server '{}' vs '{}'",
                        name,
                        conflict,
                        server_name
                    );
                }
                known_tool_names.insert(name.clone(), server_name.clone());

                let dyn_tool = DynamicMCPTool::new(
                    server_name.clone(),
                    name.clone(),
                    tool_info.description,
                    tool_info.input_schema,
                    Arc::clone(&client),
                );

                self.tools
                    .insert(ToolType::DynamicMCPTool(name), Box::new(dyn_tool));
            }
        }

        Ok(self)
    }

    pub fn get_tool_description(&self, tool_type: &ToolType) -> Option<String> {
        self.tools
            .get(tool_type)
            .map(|t| format!("{}\n{}", t.tool_description(), t.tool_input_format()))
    }

    // do we need this?
    pub fn get_tool_json(&self, tool_type: &ToolType) -> Option<serde_json::Value> {
        ToolInputPartial::to_json(tool_type.clone())
    }
}

#[async_trait]
impl Tool for ToolBroker {
    async fn invoke(&self, input: ToolInput) -> Result<ToolOutput, ToolError> {
        let tool_type = input.tool_type();
        if let Some(tool) = self.tools.get(&tool_type) {
            let result = tool.invoke(input).await;
            result
        } else {
            let result = Err(ToolError::MissingTool);
            result
        }
    }

    fn tool_description(&self) -> String {
        r#"The tool broker handles all the tools which are present and provides a common api to work on top of them"#.to_owned()
    }

    fn tool_input_format(&self) -> String {
        r#"Notice that you could technically give a tool input over here, but we recommend NOT to do that and instead use individual tools if you are working with that"#.to_owned()
    }

    fn get_evaluation_criteria(&self, _trajectory_length: usize) -> Vec<String> {
        vec![]
    }

    fn get_reward_scale(&self, _trajectory_length: usize) -> Vec<ToolRewardScale> {
        vec![]
    }
}

impl ToolBroker {
    pub fn generate_evaluation_criteria(
        &self,
        tool_type: ToolType,
        trajectory_length: usize,
    ) -> Vec<String> {
        let tool_in_map = self.tools.get(&tool_type);
        match tool_in_map {
            Some(tool) => tool.get_evaluation_criteria(trajectory_length),
            None => {
                vec![]
            }
        }
    }

    pub fn generate_reward_scale(
        &self,
        tool_type: ToolType,
        trajectory_length: usize,
    ) -> Vec<ToolRewardScale> {
        // causally change the code editor tool to be the code-editing
        // tool, they both are equivalent nad yes I know how disgusting this
        // feels, trust me
        let updated_tool_type = if tool_type == ToolType::CodeEditorTool {
            ToolType::CodeEditing
        } else {
            tool_type
        };
        let tool_in_map = self.tools.get(&updated_tool_type);
        match tool_in_map {
            Some(tool) => tool.get_reward_scale(trajectory_length),
            None => {
                vec![]
            }
        }
    }
}

// Minimal code for MCP client spawner
#[derive(Deserialize)]
struct ServerConfig {
    command: String,
    #[serde(default)]
    args: Vec<String>,
    #[serde(default)]
    env: HashMap<String, String>,
}

#[derive(Deserialize)]
pub struct RootConfig {
    #[serde(rename = "mcpServers")]
    mcp_servers: HashMap<String, ServerConfig>,
}

/// Set up MCP clients by reading ~/.aide/config.json, spawning each server,
/// and returning a HashMap<server_name -> Arc<Client>>.
/// spawn a single MCP process per server, share references.
async fn setup_mcp_clients() -> anyhow::Result<HashMap<String, Arc<Client>>> {
    let config_path = dirs::home_dir()
        .ok_or_else(|| anyhow::anyhow!("Could not determine home directory"))?
        .join(".aide/config.json");

    if !config_path.exists() {
        return Ok(HashMap::new());
    }

    let config_str = tokio::fs::read_to_string(&config_path)
        .await
        .context("Failed to read ~/.aide/config.json")?;

    let root_config: RootConfig =
        serde_json::from_str(&config_str).context("Failed to parse ~/.aide/config.json")?;

    let mut mcp_clients_map = HashMap::new();

    // For each server in the config, spawn an MCP client
    for (server_name, server_conf) in &root_config.mcp_servers {
        let mut builder = ClientBuilder::new(&server_conf.command);
        for arg in &server_conf.args {
            builder = builder.arg(arg);
        }
        for (k, v) in &server_conf.env {
            builder = builder.env(k, v);
        }

        match builder.spawn_and_initialize().await {
            Ok(client) => {
                let client_arc = Arc::new(client);
                mcp_clients_map.insert(server_name.clone(), client_arc);
                eprintln!("Initialized MCP client for '{}'", server_name);
            }
            Err(e) => {
                eprintln!(
                    "Failed to initialize MCP client for '{}': {}",
                    server_name, e
                );
                // keep trying other clients
            }
        }
    }

    Ok(mcp_clients_map)
}<|MERGE_RESOLUTION|>--- conflicted
+++ resolved
@@ -487,15 +487,6 @@
         Self { tools }
     }
 
-<<<<<<< HEAD
-    /// discover each MCP server in ~/.aide/config.json
-    /// create dynamic tools from each server
-    /// used to augument broker initialization w/MCP tools
-    pub async fn with_mcp(mut self) -> anyhow::Result<Self> {
-        let clients = setup_mcp_clients().await?;
-        if clients.is_empty() {
-            return Ok(self);
-=======
     /// Sets a reminder for the tool, including the name and the format of it
     pub fn get_tool_reminder(&self, tool_type: &ToolType) -> Option<String> {
         if let Some(tool) = self.tools.get(tool_type) {
@@ -510,17 +501,13 @@
         }
     }
 
-    pub fn get_tool_description(&self, tool_type: &ToolType) -> Option<String> {
-        if let Some(tool) = self.tools.get(tool_type) {
-            let tool_description = tool.tool_description();
-            let tool_format = tool.tool_input_format();
-            Some(format!(
-                r#"{tool_description}
-{tool_format}"#
-            ))
-        } else {
-            None
->>>>>>> e036fc46
+    /// discover each MCP server in ~/.aide/config.json
+    /// create dynamic tools from each server
+    /// used to augument broker initialization w/MCP tools
+    pub async fn with_mcp(mut self) -> anyhow::Result<Self> {
+        let clients = setup_mcp_clients().await?;
+        if clients.is_empty() {
+            return Ok(self);
         }
 
         // old
