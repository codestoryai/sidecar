use std::path::PathBuf;
use std::sync::Arc;
use std::time::Duration;

use axum::response::{sse, IntoResponse, Sse};
use axum::{Extension, Json};
use difftastic::LineInformation;
use either::Either;
use futures::{stream, FutureExt, StreamExt};
use regex::Regex;

use crate::agent::llm_funcs::LlmClient;
use crate::agent::prompts::diff_accept_prompt;
use crate::agent::types::Answer;
use crate::agent::{llm_funcs, prompts};
use crate::application::application::Application;
use crate::chunking::languages::TSLanguageParsing;
use crate::chunking::text_document::{Position, Range, TextDocument};
use crate::chunking::types::{ClassInformation, ClassNodeType, FunctionInformation};
use crate::in_line_agent::context_parsing::{generate_selection_context, ContextWindowTracker};
use crate::in_line_agent::types::ContextSelection;

use super::types::{ApiResponse, Result};

const TIMEOUT_SECS: u64 = 60;

#[derive(Debug, Clone, serde::Serialize, serde::Deserialize)]
pub struct EditFileRequest {
    pub file_path: String,
    pub file_content: String,
    pub new_content: String,
    pub language: String,
    pub user_query: String,
    pub session_id: String,
    pub code_block_index: usize,
}

#[derive(Debug, Clone, serde::Serialize, serde::Deserialize)]
pub enum TextEditStreaming {
    Start {
        code_block_index: usize,
        context_selection: ContextSelection,
    },
    EditStreaming {
        code_block_index: usize,
        range: Range,
        content_up_until_now: String,
        content_delta: String,
    },
    End {
        code_block_index: usize,
        reason: String,
    },
}

#[derive(Debug, Clone, serde::Serialize, serde::Deserialize)]
pub enum EditFileResponse {
    Message {
        message: String,
    },
    Action {
        action: DiffActionResponse,
        range: Range,
        content: String,
        previous_content: String,
    },
    TextEdit {
        range: Range,
        content: String,
        should_insert: bool,
    },
    TextEditStreaming {
        data: TextEditStreaming,
    },
    Status {
        session_id: String,
        status: String,
    },
}

impl EditFileResponse {
    fn start_text_edit(context_selection: ContextSelection, code_block_index: usize) -> Self {
        Self::TextEditStreaming {
<<<<<<< HEAD
            data: TextEditStreaming::Start { context_selection },
=======
            data: TextEditStreaming::Start {
                context_selection,
                code_block_index,
            },
>>>>>>> 7c9e7f29
        }
    }

    fn end_text_edit(code_block_index: usize) -> Self {
        Self::TextEditStreaming {
            data: TextEditStreaming::End {
                reason: "done".to_owned(),
                code_block_index,
            },
        }
    }

    fn stream_edit(range: Range, content: String, code_block_index: usize) -> Self {
        Self::TextEditStreaming {
            data: TextEditStreaming::EditStreaming {
                range,
                content_up_until_now: content.to_owned(),
                content_delta: content,
                code_block_index,
            },
        }
    }

    fn stream_incremental_edit(range: &Range, buf: String, delta: String, code_block_index: usize) -> Self {
        Self::TextEditStreaming {
            data: TextEditStreaming::EditStreaming {
                range: range.clone(),
                content_up_until_now: buf,
                content_delta: delta,
                code_block_index,
            },
        }
    }
}

impl ApiResponse for EditFileResponse {}

pub async fn file_edit(
    Extension(app): Extension<Application>,
    Json(EditFileRequest {
        file_path,
        file_content,
        language,
        new_content,
        user_query,
        session_id,
        code_block_index,
    }): Json<EditFileRequest>,
) -> Result<impl IntoResponse> {
    // Here we have to first check if the new content is tree-sitter valid, if
    // thats the case only then can we apply it to the file
    // First we check if the output generated is valid by itself, if it is then
    // we can think about applying the changes to the file
    let llm_client = Arc::new(LlmClient::codestory_infra(
        app.posthog_client.clone(),
        app.sql.clone(),
        app.user_id.to_owned(),
    ));
    let file_diff_content = generate_file_diff(
        &file_content,
        &file_path,
        &new_content,
        &language,
        app.language_parsing.clone(),
    )
    .await;
    if let None = file_diff_content {
        let cloned_session_id = session_id.clone();
        let init_stream = futures::stream::once(async move {
            Ok(sse::Event::default()
                .json_data(EditFileResponse::Status {
                    session_id: cloned_session_id,
                    status: "started".to_owned(),
                })
                // This should never happen, so we force an unwrap.
                .expect("failed to serialize initialization object"))
        });
        let message_stream = futures::stream::once(async move {
            Ok(sse::Event::default()
                .json_data(EditFileResponse::Message {
                    message: "Cannot apply the diff to the file".to_owned(),
                })
                // This should never happen, so we force an unwrap.
                .expect("failed to serialize initialization object"))
        });
        let done_stream = futures::stream::once(async move {
            Ok(sse::Event::default()
                .json_data(EditFileResponse::Status {
                    session_id,
                    status: "done".to_owned(),
                })
                .expect("failed to send done object"))
        });
        let stream: Result<
            Sse<
                std::pin::Pin<
                    Box<dyn tokio_stream::Stream<Item = anyhow::Result<sse::Event>> + Send>,
                >,
            >,
        > = Ok(Sse::new(Box::pin(
            init_stream.chain(message_stream).chain(done_stream),
        )));
        stream
    } else {
        let nearest_range_for_symbols = find_nearest_position_for_code_edit(
            &file_content,
            &file_path,
            &new_content,
            &language,
            app.language_parsing.clone(),
        )
        .await;
        dbg!(&nearest_range_for_symbols);

        // Now we apply the edits and send it over to the user
        // After generating the git diff we want to send back the responses to the
        // user depending on what edit information we get, we can stream this to the
        // user so they know the agent is working on some action and it will show up
        // as edits on the editor
        let split_lines = Regex::new(r"\r\n|\r|\n").unwrap();
        let file_lines: Vec<String> = split_lines
            .split(&file_content)
            .map(|s| s.to_owned())
            .collect();

        let result = llm_writing_code(
            file_lines,
            file_content,
            new_content,
            user_query,
            language,
            session_id,
            llm_client,
            app.language_parsing.clone(),
            file_path,
            nearest_range_for_symbols,
            code_block_index,
        )
        .await;
        result
    }
}

// We use this enum as a placeholder for the different type of variables which we support exporting at the
// moment
#[derive(Debug, Clone)]
enum ClassOrFunction {
    Class(ClassInformation),
    Function(FunctionInformation),
}

impl ClassOrFunction {
    pub fn content(&self, file_content: &str) -> String {
        match self {
            ClassOrFunction::Class(class_information) => class_information.content(file_content),
            ClassOrFunction::Function(function_information) => {
                function_information.content(file_content)
            }
        }
    }

    pub fn name(&self) -> String {
        match self {
            ClassOrFunction::Class(class_information) => class_information.get_name().to_owned(),
            ClassOrFunction::Function(function_information) => function_information
                .name()
                .map(|name| name.to_owned())
                .unwrap_or_default(),
        }
    }

    pub fn symbol_type(&self) -> String {
        match self {
            ClassOrFunction::Class(_) => "class".to_owned(),
            ClassOrFunction::Function(_) => "function".to_owned(),
        }
    }

    fn merge_symbols_from_index(
        symbols_vec: Vec<ClassOrFunction>,
        start_index: usize,
        file_content: &str,
    ) -> String {
        let mut symbols_vec = symbols_vec;
        let mut final_string = "".to_owned();

        for symbol in symbols_vec.drain(start_index..) {
            final_string.push_str(&symbol.content(file_content));
            final_string.push('\n');
        }
        final_string
    }
}

async fn find_nearest_position_for_code_edit(
    file_content: &str,
    file_path: &str,
    new_content: &str,
    language: &str,
    language_parsing: Arc<TSLanguageParsing>,
) -> Vec<(Option<Range>, ClassOrFunction)> {
    // Steps taken:
    // - First get all the classes and functions which are present in the code blocks provided
    // - Get the types which are provided in the code block as well (these might be types or anything else in typescript)
    // - Search the current open file to see if this already exists in the file
    // - If it exists we have a more restricted area to apply the diff to
    // - Handle the imports properly as always
    let language_parser = language_parsing.for_lang(language);
    if language_parser.is_none() {
        return vec![];
    }
    let language_parser = language_parser.unwrap();
    if !language_parser.is_valid_code(new_content) {
        return vec![];
    }
    let class_with_funcs_llm = language_parser.generate_file_symbols(new_content.as_bytes());
    let class_with_funcs = language_parser.generate_file_symbols(file_content.as_bytes());
    // First we want to try and match all the classes as much as possible
    // then we will look at the individual functions and try to match them

    // These are the functions which are prensent in the class of the file
    let class_functions_from_file = class_with_funcs_llm
        .to_vec()
        .into_iter()
        .filter_map(|class_with_func| {
            if class_with_func.class_information.is_some() {
                Some(class_with_func.function_information)
            } else {
                None
            }
        })
        .flatten()
        .collect::<Vec<_>>();
    // These are the classes which the llm has generated (we use it to only match with other classes)
    let classes_llm_generated = class_with_funcs_llm
        .to_vec()
        .into_iter()
        .filter_map(|class_with_func| {
            if class_with_func.class_information.is_some() {
                Some(class_with_func.class_information)
            } else {
                None
            }
        })
        .flatten()
        .collect::<Vec<_>>();
    // These are the classes which are present in the file
    let classes_from_file = class_with_funcs
        .to_vec()
        .into_iter()
        .filter_map(|class_with_func| {
            if class_with_func.class_information.is_some() {
                Some(class_with_func.class_information)
            } else {
                None
            }
        })
        .flatten()
        .collect::<Vec<_>>();
    // These are the independent functions which the llm has generated
    let independent_functions_llm_generated = class_with_funcs_llm
        .into_iter()
        .filter_map(|class_with_func| {
            if class_with_func.class_information.is_none() {
                Some(class_with_func.function_information)
            } else {
                None
            }
        })
        .flatten()
        .collect::<Vec<_>>();
    // These are the independent functions which are present in the file
    let independent_functions_from_file = class_with_funcs
        .into_iter()
        .filter_map(|class_with_func| {
            if class_with_func.class_information.is_none() {
                Some(class_with_func.function_information)
            } else {
                None
            }
        })
        .flatten()
        .collect::<Vec<_>>();
    // Now we try to check if any of the functions match,
    // if they do we capture the matching range in the original value, this allows us to have a finer area to apply the diff to
    let llm_functions_to_range = independent_functions_llm_generated
        .into_iter()
        .map(|function_llm| {
            let node_information = function_llm.get_node_information();
            match node_information {
                Some(node_information) => {
                    let function_name_llm = node_information.get_name();
                    let parameters_llm = node_information.get_parameters();
                    let return_type_llm = node_information.get_return_type();
                    // We have the 3 identifiers above to figure out which function can match with this, if none match then we know
                    // that this is a new function and we should treat it as such
                    let mut found_function_vec = independent_functions_from_file
                        .iter()
                        .filter_map(|function_information| {
                            let node_information = function_information.get_node_information();
                            match node_information {
                                Some(node_information) => {
                                    let function_name = node_information.get_name();
                                    let parameters = node_information.get_parameters();
                                    let return_type = node_information.get_return_type();
                                    let score = (function_name_llm == function_name) as usize
                                        + (parameters_llm == parameters) as usize
                                        + (return_type_llm == return_type) as usize;
                                    // We have the 3 identifiers above to figure out which function can match with this, if none match then we know
                                    // that this is a new function and we should treat it as such
                                    if score == 0 || function_name_llm != function_name {
                                        None
                                    } else {
                                        Some((score, function_information.clone()))
                                    }
                                }
                                None => None,
                            }
                        })
                        .collect::<Vec<_>>();
                    found_function_vec.sort_by(|a, b| b.0.cmp(&a.0));
                    let found_function = found_function_vec
                        .first()
                        .map(|(_, function_information)| function_information);
                    if let Some(found_function) = found_function {
                        // We have a match! let's lock onto the range of this function node which we found and then
                        // we can go about applying the diff to this range
                        return (Some(found_function.range().clone()), function_llm);
                    }

                    // Now it might happen that these functions are part of the clas function, in which case
                    // we should check the class functions as well to figure out if that's the case and we can
                    // get the correct range that way
                    let found_function =
                        class_functions_from_file
                            .iter()
                            .find(|function_information| {
                                let node_information = function_information.get_node_information();
                                match node_information {
                                    Some(node_information) => {
                                        let function_name = node_information.get_name();
                                        let parameters = node_information.get_parameters();
                                        let return_type = node_information.get_return_type();
                                        let score = (function_name_llm == function_name) as usize
                                            + (parameters_llm == parameters) as usize
                                            + (return_type_llm == return_type) as usize;
                                        // We have the 3 identifiers above to figure out which function can match with this, if none match then we know
                                        // that this is a new function and we should treat it as such
                                        if score == 0 || function_name_llm != function_name {
                                            false
                                        } else {
                                            true
                                        }
                                    }
                                    None => false,
                                }
                            });
                    if let Some(found_function) = found_function {
                        // We have a match! let's lock onto the range of this function node which we found and then
                        // we can go about applying the diff to this range
                        return (Some(found_function.range().clone()), function_llm);
                    }
                    // If the class function finding also fails, then we just return None here :(
                    // since it might be a new function at this point?
                    (None, function_llm)
                }
                None => (None, function_llm),
            }
        })
        .collect::<Vec<_>>()
        .into_iter()
        .map(|(range, function)| (range, ClassOrFunction::Function(function)))
        .collect::<Vec<_>>();

    // Now we have to try and match the classes in the same way, so we can figure out if we have a smaller range to apply the diff
    let llm_classes_to_range = classes_llm_generated
        .into_iter()
        .map(|llm_class_information| {
            let class_identifier = llm_class_information.get_name();
            let class_type = llm_class_information.get_class_type();
            match class_type {
                ClassNodeType::ClassDeclaration => {
                    // Try to find which class in the original file this could match with
                    let possible_class = classes_from_file
                        .iter()
                        .find(|class_information| class_information.get_name() == class_identifier);
                    match possible_class {
                        // yay, happy path we found some class, lets return this as the range for the class right now
                        Some(possible_class) => {
                            (Some(possible_class.range().clone()), llm_class_information)
                        }
                        None => (None, llm_class_information),
                    }
                }
                ClassNodeType::Identifier => (None, llm_class_information),
            }
        })
        .collect::<Vec<_>>()
        .into_iter()
        .map(|(range, class)| (range, ClassOrFunction::Class(class)))
        .collect::<Vec<_>>();

    // TODO(skcd): Now we have classes and functions which are mapped to their actual representations in the file
    // this is very useful since our diff application can be more coherent now and we can send over more
    // correct data, but what about the things that we missed? let's get to them in a bit, focus on these first

    // First we have to order the functions and classes in the order of their ranges
    let mut identified: Vec<(Option<Range>, ClassOrFunction)> = llm_functions_to_range
        .into_iter()
        .chain(llm_classes_to_range)
        .collect();
    identified.sort_by(|a, b| match (a.0.as_ref(), b.0.as_ref()) {
        (Some(a_range), Some(b_range)) => a_range.start_byte().cmp(&b_range.start_byte()),
        (Some(_), None) => std::cmp::Ordering::Less,
        (None, Some(_)) => std::cmp::Ordering::Greater,
        (None, None) => std::cmp::Ordering::Equal,
    });

    identified
}

pub async fn generate_file_diff(
    file_content: &str,
    file_path: &str,
    new_content: &str,
    language: &str,
    language_parsing: Arc<TSLanguageParsing>,
) -> Option<Vec<String>> {
    // First we will check with the language parsing if this is a valid tree
    // which we can apply to the edit
    let language_parser = language_parsing.for_lang(language);
    if language_parser.is_none() {
        return None;
    }
    let language_parser = language_parser.unwrap();
    // let validity = language_parser.is_valid_code(file_content);
    // dbg!("language", language);
    // if !validity {
    //     dbg!("file_content is not valid for language parsing");
    //     return None;
    // }
    // we can get the extension from the file path
    let file_extension = PathBuf::from(file_path)
        .extension()
        .unwrap()
        .to_str()
        .unwrap()
        .to_owned();
    // Cool so the tree is valid, then we can go about generating the diff tree now
    dbg!("difftastic_output_file_content", &file_content);
    dbg!("difftastic_new_content", &new_content);
    let difftastic_output =
        difftastic::generate_sidecar_diff(file_content, new_content, &format!(".{file_extension}"));
    dbg!(&difftastic_output);
    // sanity check here if this is a valid tree
    let diff_file = parse_difftastic_output(
        file_content.to_owned(),
        new_content.to_owned(),
        difftastic_output.0,
        difftastic_output.1,
    )
    .await;
    Some(diff_file)
}

fn get_content_from_file_line_information(
    content: &str,
    line_information: &LineInformation,
) -> Option<String> {
    let lines: Vec<String> = content
        .lines()
        .into_iter()
        .map(|s| s.to_owned())
        .collect::<Vec<_>>();
    let line_number = line_information.get_line_number();
    match line_number {
        Some(line_number) => Some(lines[line_number].to_owned()),
        None => None,
    }
}

// Here we will first parse the llm output and get the left and right links
async fn parse_difftastic_output(
    left: String,
    right: String,
    left_lines_information: Vec<LineInformation>,
    right_lines_information: Vec<LineInformation>,
) -> Vec<String> {
    assert_eq!(left_lines_information.len(), right_lines_information.len());
    let mut iteration_index = 0;
    let left_lines_limit = left_lines_information.len();
    let mut final_lines_file: Vec<String> = vec![];
    // Remember: left is our main file and right is the diff which the LLM has
    // generated
    while iteration_index < left_lines_limit {
        // dbg!("iterating loop break, iterating again");
        loop {
            // dbg!("loop iteration", iteration_index);
            if iteration_index >= left_lines_limit {
                break;
            }
            // Now we will here greedily try to insert the markers for git and then
            let left_content_now_maybe = left_lines_information[iteration_index];
            if iteration_index >= right_lines_information.len() {
                // empty the left side to the final lines
                loop {
                    let left_content_now = left_lines_information[iteration_index];
                    let content = get_content_from_file_line_information(&left, &left_content_now);
                    match content {
                        Some(content) => {
                            final_lines_file.push(content);
                        }
                        None => {}
                    }
                    iteration_index = iteration_index + 1;
                    if iteration_index >= left_lines_information.len() {
                        break;
                    }
                }
            }
            let right_content_now_maybe = right_lines_information[iteration_index];
            // we have content on the left but nothing on the right, so we keep going for as long
            // as possible we have content
            if left_content_now_maybe.present() && right_content_now_maybe.not_present() {
                // Let's get the color of the left side
                // we will always have a left color ALWAYS and it will be RED or false
                let content =
                    get_content_from_file_line_information(&left, &left_content_now_maybe);
                match content {
                    Some(content) => {
                        final_lines_file.push(content);
                    }
                    None => {}
                }
                // Now we can start going down on left and right, if we keep getting
                // right None as usual..
                loop {
                    iteration_index = iteration_index + 1;
                    if left_lines_information.len() >= iteration_index {
                        break;
                    }
                    if right_lines_information.len() <= iteration_index {
                        // If we are here, we have to collect the rest of the lines
                        // in the right and call it a day
                        loop {
                            let left_content_now_maybe = left_lines_information[iteration_index];
                            let content = get_content_from_file_line_information(
                                &left,
                                &left_content_now_maybe,
                            );
                            match content {
                                Some(content) => {
                                    final_lines_file.push(content);
                                }
                                None => {}
                            }
                            iteration_index = iteration_index + 1;
                            if iteration_index >= left_lines_information.len() {
                                break;
                            }
                        }
                        break;
                    }
                    // otherwise we want to keep checking the lines after this
                    let left_content_now_maybe = left_lines_information[iteration_index];
                    let right_content_now_maybe = right_lines_information[iteration_index];
                    if !(left_content_now_maybe.present() && right_content_now_maybe.not_present())
                    {
                        // we are not in the same style as before, so we break it
                        break;
                    } else {
                        let content =
                            get_content_from_file_line_information(&left, &left_content_now_maybe);
                        match content {
                            Some(content) => {
                                final_lines_file.push(content);
                            }
                            None => {}
                        }
                    }
                }
                break;
            }
            // we have some content on the right but nothing ont he left
            if left_content_now_maybe.not_present() && right_content_now_maybe.present() {
                // Now we are in a state where we can be sure that on the right
                // we have a GREEN and nothing on the left side, cause that's
                // the only case where its possible
                // we need to send the git markers for this anyways, since its important
                // for the editor to know that some insertion has happened
                final_lines_file.push("<<<<<<<".to_owned());
                final_lines_file.push("=======".to_owned());
                let content =
                    get_content_from_file_line_information(&right, &right_content_now_maybe);
                match content {
                    Some(content) => {
                        final_lines_file.push(content);
                    }
                    None => {}
                }
                // Now we start the loop again
                loop {
                    iteration_index = iteration_index + 1;
                    if right_lines_information.len() >= iteration_index {
                        final_lines_file.push(">>>>>>>".to_owned());
                        break;
                    }
                    let left_content_now_maybe = left_lines_information[iteration_index];
                    let right_content_now_maybe = right_lines_information[iteration_index];
                    if !(left_content_now_maybe.not_present() && right_content_now_maybe.present())
                    {
                        // we are not in the same style as before, so we break it
                        final_lines_file.push(">>>>>>>".to_owned());
                        break;
                    } else {
                        let content = get_content_from_file_line_information(
                            &right,
                            &right_content_now_maybe,
                        );
                        match content {
                            Some(content) => {
                                final_lines_file.push(content);
                            }
                            None => {}
                        }
                    }
                }
                break;
            }
            // we have content on both the sides, so we keep going
            if left_content_now_maybe.present() && right_content_now_maybe.present() {
                // things get interesting here, so let's handle each case by case
                let left_color = left_content_now_maybe
                    .get_line_status()
                    .expect("present check above to hold");
                let right_color = right_content_now_maybe
                    .get_line_status()
                    .expect("present check above to hold");
                let left_content =
                    get_content_from_file_line_information(&left, &left_content_now_maybe);
                let right_content =
                    get_content_from_file_line_information(&right, &right_content_now_maybe);
                // no change both are equivalent, best case <3
                if left_color.unchanged() && right_color.unchanged() {
                    let content =
                        get_content_from_file_line_information(&left, &left_content_now_maybe);
                    match content {
                        Some(content) => {
                            final_lines_file.push(content);
                        }
                        None => {}
                    }
                    iteration_index = iteration_index + 1;
                    continue;
                }
                // if we have some color on the left and no color on the right
                // we have to figure out what to do
                // this case represents deletion on the left line and no change
                // on the right line, so we want to keep the left line and not
                // delete it, this is akin to a deletion and insertion
                if left_color.changed() && right_color.unchanged() {
                    // in this case the LLM predicted that we have to remove
                    // a line, this is generally the case with whitespace
                    // otherwise we get a R and G on both sides
                    let content =
                        get_content_from_file_line_information(&left, &left_content_now_maybe);
                    match content {
                        Some(content) => {
                            final_lines_file.push(content);
                        }
                        None => {}
                    };
                    iteration_index = iteration_index + 1;
                    continue;
                }
                if left_color.unchanged() && right_color.changed() {
                    // This is the complicated case we have to handle
                    // this is generally when the LLM wants to edit the file but
                    // whats added here is mostly a comment or something similar
                    // so we can just add the right content here and move on
                    let content =
                        get_content_from_file_line_information(&right, &right_content_now_maybe);
                    match content {
                        Some(content) => {
                            final_lines_file.push(content);
                        }
                        None => {}
                    };
                    iteration_index = iteration_index + 1;
                    continue;
                }
                if left_color.changed() && right_color.changed() {
                    // we do have to insert a diff range here somehow
                    // but how long will be defined by the sequence after this
                    let mut left_content_vec = vec![left_content];
                    let right_content_vec = vec![right_content];
                    loop {
                        // the condition we want to look for here is the following
                        // R G
                        // R .
                        // R .
                        // ...
                        // This means that there is a range in the left range
                        // which we have to replace with the Green
                        // we keep going until we have a non-color on the left
                        // or right gets some content
                        iteration_index = iteration_index + 1;
                        if iteration_index >= left_lines_information.len() {
                            // If this happens, we can send a diff with the current
                            // collection
                            final_lines_file.push("<<<<<<<".to_owned());
                            final_lines_file.append(
                                &mut left_content_vec
                                    .into_iter()
                                    .filter_map(|s| s)
                                    .collect::<Vec<String>>(),
                            );
                            final_lines_file.push("=======".to_owned());
                            final_lines_file.append(
                                &mut right_content_vec
                                    .into_iter()
                                    .filter_map(|s| s)
                                    .collect::<Vec<String>>(),
                            );
                            final_lines_file.push(">>>>>>>".to_owned());
                            break;
                        }
                        let left_content_now_maybe = left_lines_information[iteration_index];
                        let right_content_now_maybe = right_lines_information[iteration_index];
                        // if the left content is none here, then we are taking
                        // a L, then we have to break from the loop right now
                        if left_content_now_maybe.not_present() {
                            final_lines_file.push("<<<<<<<".to_owned());
                            final_lines_file.append(
                                &mut left_content_vec.into_iter().filter_map(|s| s).collect(),
                            );
                            final_lines_file.push("=======".to_owned());
                            final_lines_file.append(
                                &mut right_content_vec.into_iter().filter_map(|s| s).collect(),
                            );
                            final_lines_file.push(">>>>>>>".to_owned());
                            break;
                        }
                        let left_color_updated = left_content_now_maybe
                            .get_line_status()
                            .expect("line_status to be present");
                        if left_color_updated == left_color && right_content_now_maybe.not_present()
                        {
                            // we have to keep going here
                            let content = get_content_from_file_line_information(
                                &left,
                                &left_content_now_maybe,
                            );
                            match content {
                                Some(content) => {
                                    left_content_vec.push(Some(content));
                                }
                                None => {}
                            }
                            continue;
                        } else {
                            // we have to break here
                            final_lines_file.push("<<<<<<<".to_owned());
                            final_lines_file.append(
                                &mut left_content_vec.into_iter().flat_map(|s| s).collect(),
                            );
                            final_lines_file.push("=======".to_owned());
                            final_lines_file.append(
                                &mut right_content_vec.into_iter().flat_map(|s| s).collect(),
                            );
                            final_lines_file.push(">>>>>>>".to_owned());
                            break;
                        }
                    }
                    continue;
                }
                break;
            }
        }
    }
    final_lines_file
    // let final_lines_vec = final_lines_file.to_vec();
    // let final_content = final_lines_file.join("\n");
    // println!("=============================================");
    // println!("=============================================");
    // println!("{}", final_content);
    // println!("=============================================");
    // println!("=============================================");
    // final_lines_vec
}

#[derive(Debug, Clone, serde::Serialize, serde::Deserialize)]
pub enum DiffActionResponse {
    // Accept the current changes
    AcceptCurrentChanges,
    AcceptIncomingChanges,
    AcceptBothChanges,
}

impl DiffActionResponse {
    pub fn from_gpt_response(response: &str) -> Option<DiffActionResponse> {
        // we are going to parse data between <answer>{your_answer}</answer>
        let response = response
            .split("<answer>")
            .collect::<Vec<_>>()
            .last()
            .unwrap()
            .split("</answer>")
            .collect::<Vec<_>>()
            .first()
            .unwrap()
            .to_owned();
        if response.to_lowercase().contains("accept")
            && response.to_lowercase().contains("current")
            && response.to_lowercase().contains("change")
        {
            return Some(DiffActionResponse::AcceptCurrentChanges);
        }
        if response.to_lowercase().contains("accept")
            && response.to_lowercase().contains("incoming")
            && response.to_lowercase().contains("change")
        {
            return Some(DiffActionResponse::AcceptIncomingChanges);
        }
        if response.to_lowercase().contains("accept")
            && response.to_lowercase().contains("both")
            && response.to_lowercase().contains("change")
        {
            return Some(DiffActionResponse::AcceptBothChanges);
        }
        None
    }
}

#[derive(Debug, Clone)]
pub struct FileLineContent {
    pub content: String,
    pub line_content_type: LineContentType,
}

impl FileLineContent {
    pub fn get_content(&self) -> String {
        self.content.to_owned()
    }

    pub fn is_diff_start(&self) -> bool {
        matches!(self.line_content_type, LineContentType::DiffStartMarker)
    }

    pub fn is_diff_end(&self) -> bool {
        matches!(self.line_content_type, LineContentType::DiffEndMarker)
    }

    pub fn is_diff_separator(&self) -> bool {
        matches!(self.line_content_type, LineContentType::DiffSeparator)
    }

    pub fn is_line(&self) -> bool {
        matches!(self.line_content_type, LineContentType::FileLine)
    }

    pub fn from_lines(lines: Vec<String>) -> Vec<Self> {
        lines
            .into_iter()
            .map(|content| FileLineContent {
                line_content_type: {
                    if content.contains("<<<<<<<") {
                        LineContentType::DiffStartMarker
                    } else if content.contains("=======") {
                        LineContentType::DiffSeparator
                    } else if content.contains(">>>>>>>") {
                        LineContentType::DiffEndMarker
                    } else {
                        LineContentType::FileLine
                    }
                },
                content,
            })
            .collect::<Vec<_>>()
    }
}

#[derive(Debug, Clone)]
pub enum LineContentType {
    FileLine,
    DiffStartMarker,
    DiffEndMarker,
    DiffSeparator,
}

async fn llm_writing_code(
    file_lines: Vec<String>,
    file_content: String,
    llm_content: String,
    user_query: String,
    language: String,
    session_id: String,
    llm_client: Arc<LlmClient>,
    language_parsing: Arc<TSLanguageParsing>,
    file_path: String,
    nearest_range_symbols: Vec<(Option<Range>, ClassOrFunction)>,
    code_block_index: usize,
) -> Result<
    Sse<std::pin::Pin<Box<dyn tokio_stream::Stream<Item = anyhow::Result<sse::Event>> + Send>>>,
> {
    // Here we have to generate the code using the llm and then we have to apply the diff
    let edit_messages = async_stream::stream! {
        let mut initial_index = 0;
        let total_lines = file_lines.len();
        let mut total_file_lines: Vec<String> = vec![];
        let mut nearest_range_symbols_index = 0;
        let nearest_range_symbols_len = nearest_range_symbols.len();
        let cloned_language_parsing = language_parsing.clone();
        while initial_index < total_lines {
            // now we have the symbols and the range we want to replace
            if nearest_range_symbols_index >= nearest_range_symbols_len {
                break;
            }
            let (file_symbol_range_maybe, _) = nearest_range_symbols[nearest_range_symbols_index].clone();
            if let None = file_symbol_range_maybe {
                // At this point, we don't have a range, and the rest of the symbols can be concatenated and sent over
                // the wire
               let merged_symbols = ClassOrFunction::merge_symbols_from_index(
                    nearest_range_symbols
                        .to_vec()
                        .into_iter()
                        .map(|(_, class_or_function)| class_or_function)
                        .collect::<Vec<_>>(),
                    nearest_range_symbols_index,
                    &file_content,
                );
                // add the rest of the lines to the lines of the file as well
                total_file_lines.append(
                    file_lines
                        .clone()
                        .into_iter()
                        .skip(initial_index)
                        .collect::<Vec<_>>()
                        .as_mut(),
                );
                // We have to also send the selection context here, since the editor uses
                // this for figuring out the tabs and spaces for the generated content
                let replacement_range = Range::new(
                    Position::new((initial_index as u32).try_into().unwrap(), 0, 0),
                    Position::new((total_file_lines.len() as u32).try_into().unwrap(), 0, 0),
                );
                let total_lines_now = total_file_lines.len();
                let selection_context = ContextSelection::generate_placeholder_for_range(
                    &replacement_range,
                );
                // now we can send over the events to the client
                yield EditFileResponse::start_text_edit(selection_context, code_block_index);
                yield EditFileResponse::stream_edit(Range::new(
                    Position::new((total_lines_now as u32).try_into().unwrap(), 0, 0),
                    Position::new((total_lines_now as u32).try_into().unwrap(), 100_000, 100_000),
                ), merged_symbols, code_block_index);
                yield EditFileResponse::end_text_edit(code_block_index);
                // we break from the loop here
                break;
            } else {
                // we need to start the range here
                let file_symbol_range = file_symbol_range_maybe.expect("if let None holds true");
                // This is the content of the code symbol from the file
                let file_code_symbol = file_content[file_symbol_range.start_byte()..file_symbol_range.end_byte()].to_owned();
                dbg!(&file_code_symbol);

                let start_line = file_symbol_range.start_position().line();
                if initial_index < start_line {
                    total_file_lines.push(file_lines[initial_index].to_owned());
                    initial_index = initial_index + 1;
                    continue;
                }
                if initial_index == start_line {
                    let symbol_name = nearest_range_symbols[nearest_range_symbols_index]
                        .1
                        .name();
                    let symbol_type = nearest_range_symbols[nearest_range_symbols_index]
                        .1
                        .symbol_type();
                    let llm_symbol_content = nearest_range_symbols[nearest_range_symbols_index]
                        .1
                        .content(&llm_content);
                    dbg!(&llm_symbol_content);
                    let git_diff = generate_file_diff(
                        &file_code_symbol,
                        &file_path,
                        &llm_symbol_content,
                        &language,
                        cloned_language_parsing.clone(),
                    ).await
                    .map(|content| content.join("\n")).unwrap_or(llm_symbol_content.to_owned());

                    // we have a match with the start of a symbol, so lets try to ask gpt to stream it
                    let messages = vec![
                        llm_funcs::llm::Message::system(&prompts::system_prompt_for_git_patch(&user_query, &language, &symbol_name, &symbol_type))
                    ].into_iter().chain(
                        prompts::user_message_for_git_patch(
                            &language,
                            &symbol_name,
                            &symbol_type,
                            &git_diff,
                            &file_path,
                            &file_code_symbol,
                        )
                    .into_iter().map(|s| llm_funcs::llm::Message::user(&s)))
                    .collect::<Vec<_>>();
                    // Now we send it over to gpt3.5 and ask it to generate code
                    let (sender, receiver) = tokio::sync::mpsc::unbounded_channel::<Answer>();
                    let reciever_stream = tokio_stream::wrappers::UnboundedReceiverStream::new(receiver).map(|item| either::Left(item));
                    let llm_answer = llm_client.stream_response(llm_funcs::llm::OpenAIModel::GPT3_5_16k, messages, None, 0.1, None, sender).into_stream().map(|item| either::Right(item));
                    // we drain the answer stream here and send over our incremental edits update
                    let timeout = Duration::from_secs(TIMEOUT_SECS);

                    // over here as well, we need to generate the context selection and send it over
                    // to the editor for spaces and tabs and everything else


                    // First send the start of text edit
                    // Since we will be rewriting the whole symbol what we know about the ranges
                    // here are as follows:
                    // - we have the prefix before this stored in our total_file_lines
                    // - we have the suffix of the file stored after the symbol range
                    // - we can combine and send that over
                    // - in between we can put placeholder because it does not matter

                    let mut suffix = vec![];
                    dbg!("how many file lines", file_lines.len());
                    file_lines.iter().skip(file_symbol_range.end_line() + 1).take(20).for_each(|line| suffix.push(line.to_owned()));
                    dbg!(&suffix.join("\n"));
                    let total_lines = total_file_lines.len() + (file_symbol_range.end_line() - file_symbol_range.start_line() + 1) + suffix.len();
                    dbg!("what are the total lines", total_lines);
                    dbg!(&file_symbol_range);
                    let empty_lines = vec!["".to_owned(); file_symbol_range.end_line() - file_symbol_range.start_line() + 1];
                    let selection_context = generate_selection_context(
                        total_lines as i64,
                        &file_symbol_range,
                        &file_symbol_range,
                        &Range::new(Position::new(0, 0, 0), Position::new(total_lines - 1, 1000, 1000)),
                        &language,
                        total_file_lines.to_vec().into_iter().chain(empty_lines.into_iter()).chain(suffix.into_iter()).collect::<Vec<_>>(),
                        file_path.to_owned(),
                        &mut ContextWindowTracker::large_window(),
                    ).to_context_selection();
                    dbg!(&selection_context);
                    yield EditFileResponse::start_text_edit(selection_context, code_block_index);
                    for await item in tokio_stream::StreamExt::timeout(
                        stream::select(reciever_stream, llm_answer),
                        timeout,
                    ) {
                        match item {
                            Ok(Either::Left(answer_item)) => {
                                if let Some(delta) = answer_item.delta {
                                    // stream the incremental edits here
                                    yield EditFileResponse::stream_incremental_edit(&file_symbol_range, answer_item.answer_up_until_now, delta, code_block_index);
                                }
                            },
                            Ok(Either::Right(Ok(llm_answer))) => {
                                // Now that we have the final answer, we can update our total lines and move the index to after
                                // always end the text edit
                                yield EditFileResponse::end_text_edit(code_block_index);
                                let code_snippet = llm_answer.split("// BEGIN:").collect::<Vec<_>>().last().unwrap().split("// END:").collect::<Vec<_>>().first().unwrap().to_owned();
                                total_file_lines.append(
                                    code_snippet.split("\n").collect::<Vec<_>>().into_iter().map(|s| s.to_owned()).collect::<Vec<_>>().as_mut(),
                                );
                                initial_index = file_symbol_range.end_position().line() + 1;
                                nearest_range_symbols_index = nearest_range_symbols_index + 1;
                                break;
                            },
                            _ => {
                                // If things fail, then we skip the current symbol which we want to change
                                // and we want to move to modifying the next range
                                initial_index = file_symbol_range.end_position().line() + 1;
                                nearest_range_symbols_index = nearest_range_symbols_index + 1;
                                // end the text edit always
                                yield EditFileResponse::end_text_edit(code_block_index);
                            },
                        }
                    }
                }
            }
        }
    };
    let cloned_session_id = session_id.to_owned();
    let init_stream = futures::stream::once(async move {
        Ok(sse::Event::default()
            .json_data(EditFileResponse::Status {
                session_id: session_id.clone(),
                status: "started".to_owned(),
            })
            // This should never happen, so we force an unwrap.
            .expect("failed to serialize initialization object"))
    });
    let answer_stream = edit_messages.map(|item| {
        Ok(sse::Event::default()
            .json_data(item)
            .expect("failed to serialize edit response"))
    });
    let done_stream = futures::stream::once(async move {
        Ok(sse::Event::default()
            .json_data(EditFileResponse::Status {
                session_id: cloned_session_id,
                status: "done".to_owned(),
            })
            .expect("failed to send done object"))
    });
    let stream = init_stream.chain(answer_stream).chain(done_stream);
    Ok(Sse::new(Box::pin(stream)))
}

/// We will use gpt to generate the lines of the code which should be applied
/// to the delta using llm (this is like the machine version of doing git diff(accept/reject))
async fn process_file_lines_to_gpt(
    file_lines: Vec<String>,
    user_query: String,
    session_id: String,
    llm_client: Arc<LlmClient>,
) -> Result<
    Sse<std::pin::Pin<Box<dyn tokio_stream::Stream<Item = anyhow::Result<sse::Event>> + Send>>>,
> {
    // Find where the markers are and then send it over to the llm and ask it
    // to accept/reject the code which has been generated.
    // we detect the git markers and use that for sending over the file and showing that to the LLM
    // we have to check for the <<<<<<, ======, >>>>>> markers and then send the code in between these ranges
    // and 5 lines of prefix to the LLM to ask it to perform the git operation
    // and then use that to build up the file thats how we can solve this
    let edit_messages = async_stream::stream! {
        let mut initial_index = 0;
        let file_lines_to_document = FileLineContent::from_lines(file_lines);
        let total_lines = file_lines_to_document.len();
        let mut total_file_lines: Vec<String> = vec![];
        let mut edit_responses = vec![];
        while initial_index < total_lines {
            let line = file_lines_to_document[initial_index].clone();
            // we want to go until we have a diff start marker
            if line.is_diff_start() {
                let mut current_changes = vec![];
                let mut current_iteration_index = initial_index + 1;
                // Here we are iterating until we hit the diff separator
                while !file_lines_to_document[current_iteration_index].is_diff_separator() {
                    // we have to keep going here
                    current_changes.push(
                        file_lines_to_document[current_iteration_index]
                            .content
                            .to_owned(),
                    );
                    current_iteration_index = current_iteration_index + 1;
                }
                // Now we are at the index which has ======, so move to the next one
                current_iteration_index = current_iteration_index + 1;
                let mut incoming_changes = vec![];
                // Here we are iterating until we hit the diff end
                while !file_lines_to_document[current_iteration_index].is_diff_end() {
                    // we have to keep going here
                    incoming_changes.push(
                        file_lines_to_document[current_iteration_index]
                            .content
                            .to_owned(),
                    );
                    current_iteration_index = current_iteration_index + 1;
                }
                // This is where we will call the agent out and ask it to decide
                // which of the following git diffs to keep and which to remove
                // before we do this, we can do some hand-woven checks to figure out
                // what action to take

                // we also want to keep a prefix of the lines here and send that along
                // to the llm for context as well
                let prefix = total_file_lines.iter().rev().take(5).rev().into_iter().map(|s| s.to_owned()).collect::<Vec<_>>();
                // Now we want to provide the suffix as well, this is interesting because
                // we can have unresolved merge conflicts at this point so the llm will need
                // to be prompted accordingly or else it will get confused
                let mut suffix_index = current_iteration_index + 1; // +1 here since current_iteration_index is the index of the diff end marker
                let iteratation_limit = 5;
                let mut suffix_lines = vec![];
                while suffix_index < total_lines && suffix_lines.len() < iteratation_limit {
                    let line = file_lines_to_document[suffix_index].get_content();
                    suffix_index = suffix_index + 1;
                    suffix_lines.push(line);
                }

                // we want to get some suffix here so we can pass that along to the LLM
                let (delta_lines, edit_file_response) = call_gpt_for_action_resolution(
                    // the index is simply the length of the current lines which are
                    // present in the file
                    total_file_lines.len(),
                    current_changes,
                    incoming_changes,
                    prefix,
                    suffix_lines,
                    &user_query,
                    llm_client.clone(),
                )
                .await;
                total_file_lines.extend(delta_lines.to_vec());
                println!("===== selection lines =====");
                println!("{}", delta_lines.to_vec().join("\n"));
                println!("===== selection lines =====");
                println!("==============================");
                println!("==============================");
                println!("{}", total_file_lines.join("\n"));
                println!("==============================");
                println!("==============================");
                if let Some(edit_response) = edit_file_response {
                    edit_responses.push(edit_response.clone());
                    yield edit_response;
                }
                // Now we are at the index which has >>>>>>>, so move to the next one on the iteration loop
                initial_index = current_iteration_index + 1;
                // we have a git diff event now, so lets try to fix that
            } else {
                // just insert the line here and then push the current line to the
                // total_file_lines
                // we know here that it will be a normal line, so we can just add
                // the content back
                total_file_lines.push(line.content);
                initial_index = initial_index + 1;
            }
        }
    };
    let cloned_session_id = session_id.to_owned();
    let init_stream = futures::stream::once(async move {
        Ok(sse::Event::default()
            .json_data(EditFileResponse::Status {
                session_id: session_id.clone(),
                status: "started".to_owned(),
            })
            // This should never happen, so we force an unwrap.
            .expect("failed to serialize initialization object"))
    });
    let answer_stream = edit_messages.map(|item| {
        Ok(sse::Event::default()
            .json_data(item)
            .expect("failed to serialize edit response"))
    });
    let done_stream = futures::stream::once(async move {
        Ok(sse::Event::default()
            .json_data(EditFileResponse::Status {
                session_id: cloned_session_id,
                status: "done".to_owned(),
            })
            .expect("failed to send done object"))
    });
    let stream = init_stream.chain(answer_stream).chain(done_stream);
    Ok(Sse::new(Box::pin(stream)))
}

async fn call_gpt_for_action_resolution(
    // where do the line changes start from
    line_start: usize,
    current_changes: Vec<String>,
    incoming_changes: Vec<String>,
    prefix: Vec<String>,
    suffix: Vec<String>,
    query: &str,
    llm_client: Arc<LlmClient>,
) -> (Vec<String>, Option<EditFileResponse>) {
    // we can handle some edge cases early on and save a llm call
    // case 1: if we have nothing on the left side, but have to insert on the right side we already
    // know the verdict for it
    if current_changes.is_empty() && !incoming_changes.is_empty() {
        let mut content = incoming_changes.join("\n");
        content = content + "\n";
        return (
            incoming_changes,
            Some(EditFileResponse::TextEdit {
                range: Range::new(
                    Position::new(line_start, 0, 0),
                    // large number here for the column end value for the end line
                    Position::new(line_start + current_changes.len(), 10000, 0),
                ),
                content,
                should_insert: true,
            }),
        );
    }
    let system_message = llm_funcs::llm::Message::system(&diff_accept_prompt(query));
    let user_messages = prompts::diff_user_messages(
        &prefix.join("\n"),
        &current_changes.join("\n"),
        &incoming_changes.join("\n"),
        &suffix.join("\n"),
    )
    .into_iter()
    .map(|message| llm_funcs::llm::Message::user(&message));
    let messages = vec![system_message]
        .into_iter()
        .chain(user_messages)
        .collect::<Vec<_>>();
    let model = llm_funcs::llm::OpenAIModel::GPT4;
    let response = llm_client.response(model, messages, None, 0.1, None).await;
    let diff_action = match response {
        Ok(response) => DiffActionResponse::from_gpt_response(&response),
        Err(_) => {
            // leave it as it is
            None
        }
    };
    match diff_action {
        Some(DiffActionResponse::AcceptCurrentChanges) => {
            // we have to accept the current changes
            (current_changes, None)
        }
        Some(DiffActionResponse::AcceptIncomingChanges) => {
            // we have to accept the incoming changes
            let mut content = incoming_changes.join("\n");
            content = content + "\n";
            (
                incoming_changes,
                Some(EditFileResponse::TextEdit {
                    range: Range::new(
                        Position::new(line_start, 0, 0),
                        // large number here for the column end value for the end line
                        Position::new(line_start + current_changes.len(), 10000, 0),
                    ),
                    content,
                    should_insert: false,
                }),
            )
        }
        Some(DiffActionResponse::AcceptBothChanges) => {
            // we have to accept both the changes, since the vscode api only allows for
            // edit or insert, here we will insert the other part of our changes after moving
            // the line index to where the current changes will be
            let current_change_size = current_changes.len();
            let incoming_changes_start_index = line_start + current_change_size;
            let incoming_changes_end_index: usize =
                incoming_changes_start_index + incoming_changes.len();
            let mut changes_str = incoming_changes.join("\n");
            // send an extra \n here because we are inserting the changes and when we join,
            // we are going to miss the last \n so we want to move the pointer to the next line
            changes_str = changes_str + "\n";

            let changes = current_changes
                .into_iter()
                .chain(incoming_changes)
                .collect::<Vec<_>>();

            (
                changes,
                Some(EditFileResponse::TextEdit {
                    range: Range::new(
                        Position::new(incoming_changes_start_index, 0, 0),
                        Position::new(incoming_changes_end_index, 1000, 0),
                    ),
                    content: changes_str,
                    should_insert: true,
                }),
            )
        }
        None => {
            // we have to accept the current changes
            (current_changes, None)
        }
    }
}

#[cfg(test)]
mod tests {
    use std::sync::Arc;

    use crate::chunking::languages::TSLanguageParsing;

    use super::generate_file_diff;

    #[tokio::test]
    async fn test_generate_git_diff_output_typescript_function_with_comments() {
        let file_content = r#"
function getContextFromEditor(editor: ICodeEditor, accessor: ServicesAccessor): IChatCodeBlockActionContext | undefined {
    const chatWidgetService = accessor.get(ICSChatWidgetService);
    const model = editor.getModel();
    if (!model) {
        return;
    }

    const widget = chatWidgetService.lastFocusedWidget;
    if (!widget) {
        return;
    }

    const codeBlockInfo = widget.getCodeBlockInfoForEditor(model.uri);
    if (!codeBlockInfo) {
        return;
    }

    return {
        element: codeBlockInfo.element,
        codeBlockIndex: codeBlockInfo.codeBlockIndex,
        code: editor.getValue(),
        languageId: editor.getModel()!.getLanguageId(),
    };
}"#;
        let file_path = "testing.ts";
        let new_content = r#"
function getContextFromEditor(editor: ICodeEditor, accessor: ServicesAccessor): IChatCodeBlockActionContext | undefined {
    // Get the chat widget service from the accessor
    const chatWidgetService = accessor.get(ICSChatWidgetService);
    // Get the model from the editor
    const model = editor.getModel();
    // If there is no model, return undefined
    if (!model) {
        return;
    }

    // Get the last focused widget from the chat widget service
    const widget = chatWidgetService.lastFocusedWidget;
    // If there is no widget, return undefined
    if (!widget) {
        return;
    }

    // Get the code block info for the editor from the widget
    const codeBlockInfo = widget.getCodeBlockInfoForEditor(model.uri);
    // If there is no code block info, return undefined
    if (!codeBlockInfo) {
        return;
    }

    // Return an object containing the element, code block index, code, and language ID
    return {
        element: codeBlockInfo.element,
        codeBlockIndex: codeBlockInfo.codeBlockIndex,
        code: editor.getValue(),
        languageId: editor.getModel()!.getLanguageId(),
    };
}"#;
        let language = "typescript";
        let language_parsing = Arc::new(TSLanguageParsing::init());
        let file_diff = generate_file_diff(
            file_content,
            file_path,
            new_content,
            language,
            language_parsing,
        )
        .await;
    assert!(file_diff.is_some());
    let git_diff = file_diff.expect("to be present").join("\n");
//     let expected_git_diff = r#"
// function getContextFromEditor(editor: ICodeEditor, accessor: ServicesAccessor): IChatCodeBlockActionContext | undefined {
// <<<<<<<
// =======
//     // Get the chat widget service from the accessor
// >>>>>>>
//     const chatWidgetService = accessor.get(ICSChatWidgetService);
// <<<<<<<
// =======
//     // Get the model from the editor
// >>>>>>>
//     const model = editor.getModel();
// <<<<<<<
// =======
//     // If there is no model, return undefined
// >>>>>>>
//     if (!model) {
//         return;
//     }

// <<<<<<<
// =======
//     // Get the last focused widget from the chat widget service
// >>>>>>>
//     const widget = chatWidgetService.lastFocusedWidget;
// <<<<<<<
// =======
//     // If there is no widget, return undefined
// >>>>>>>
//     if (!widget) {
//         return;
//     }

// <<<<<<<
// =======
//     // Get the code block info for the editor from the widget
// >>>>>>>
//     const codeBlockInfo = widget.getCodeBlockInfoForEditor(model.uri);
// <<<<<<<
// =======
//     // If there is no code block info, return undefined
// >>>>>>>
//     if (!codeBlockInfo) {
//         return;
//     }

// <<<<<<<
// =======
//     // Return an object containing the element, code block index, code, and language ID
// >>>>>>>
//     return {
//         element: codeBlockInfo.element,
//         codeBlockIndex: codeBlockInfo.codeBlockIndex,
//         code: editor.getValue(),
//         languageId: editor.getModel()!.getLanguageId(),
//     };
// }"#;
//     assert_eq!(git_diff, expected_git_diff);
    }
}<|MERGE_RESOLUTION|>--- conflicted
+++ resolved
@@ -81,14 +81,10 @@
 impl EditFileResponse {
     fn start_text_edit(context_selection: ContextSelection, code_block_index: usize) -> Self {
         Self::TextEditStreaming {
-<<<<<<< HEAD
-            data: TextEditStreaming::Start { context_selection },
-=======
             data: TextEditStreaming::Start {
                 context_selection,
                 code_block_index,
             },
->>>>>>> 7c9e7f29
         }
     }
 
