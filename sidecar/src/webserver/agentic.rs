--- conflicted
+++ resolved
@@ -1168,9 +1168,6 @@
     pub error_if_any: Option<String>,
 }
 
-<<<<<<< HEAD
-impl ApiResponse for AgenticReasoningThreadCreationResponse {}
-=======
 impl ApiResponse for AgenticReasoningThreadCreationResponse {}
 
 pub async fn reasoning_thread_create(
@@ -1214,5 +1211,4 @@
         },
     };
     Ok(json_result(response))
-}
->>>>>>> bab68522
+}